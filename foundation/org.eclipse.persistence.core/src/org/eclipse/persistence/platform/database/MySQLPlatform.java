<<<<<<< HEAD
/*
 * Copyright (c) 1998, 2018 Oracle and/or its affiliates, IBM Corporation. All rights reserved.
 *
=======
/*******************************************************************************
 * Copyright (c) 1998, 2018 Oracle and/or its affiliates, IBM Corporation. All rights reserved.
>>>>>>> fab136ec
 * This program and the accompanying materials are made available under the
 * terms of the Eclipse Public License v. 2.0 which is available at
 * http://www.eclipse.org/legal/epl-2.0,
 * or the Eclipse Distribution License v. 1.0 which is available at
 * http://www.eclipse.org/org/documents/edl-v10.php.
 *
 * SPDX-License-Identifier: EPL-2.0 OR BSD-3-Clause
 */

// Contributors:
//     Oracle - initial API and implementation from Oracle TopLink
//     Zoltan NAGY & tware - added implementation of updateMaxRowsForQuery
//     09/14/2011-2.3.1 Guy Pelletier
//       - 357533: Allow DDL queries to execute even when Multitenant entities are part of the PU
//     02/04/2013-2.5 Guy Pelletier
//       - 389090: JPA 2.1 DDL Generation Support
//     04/30/2014-2.6 Lukas Jungmann
//       - 380101: Invalid MySQL SQL syntax in query with LIMIT and FOR UPDATE
//     07/23/2014-2.6 Lukas Jungmann
//       - 440278: Support fractional seconds in time values
//     02/19/2015 - Rick Curtis
//       - 458877 : Add national character support
package org.eclipse.persistence.platform.database;

import java.io.IOException;
import java.io.StringWriter;
import java.io.Writer;
import java.sql.Connection;
import java.sql.DatabaseMetaData;
import java.sql.SQLException;
import java.sql.Types;
import java.util.Calendar;
import java.util.Collection;
import java.util.Hashtable;
import java.util.Vector;

import org.eclipse.persistence.exceptions.ValidationException;
import org.eclipse.persistence.expressions.ExpressionOperator;
import org.eclipse.persistence.internal.databaseaccess.DatabaseCall;
import org.eclipse.persistence.internal.databaseaccess.DatasourcePlatform;
import org.eclipse.persistence.internal.databaseaccess.FieldTypeDefinition;
import org.eclipse.persistence.internal.expressions.ExpressionSQLPrinter;
import org.eclipse.persistence.internal.expressions.FunctionExpression;
import org.eclipse.persistence.internal.expressions.SQLSelectStatement;
import org.eclipse.persistence.internal.helper.ClassConstants;
import org.eclipse.persistence.internal.helper.DatabaseTable;
import org.eclipse.persistence.internal.helper.Helper;
import org.eclipse.persistence.internal.sessions.AbstractRecord;
import org.eclipse.persistence.internal.sessions.AbstractSession;
import org.eclipse.persistence.queries.DataReadQuery;
import org.eclipse.persistence.queries.StoredProcedureCall;
import org.eclipse.persistence.queries.ValueReadQuery;
import org.eclipse.persistence.tools.schemaframework.TableDefinition;

/**
 * <p><b>Purpose</b>: Provides MySQL specific behavior.
 * <p><b>Responsibilities</b>:<ul>
 * <li> Native SQL for Date, Time, {@literal &} Timestamp.
 * <li> Native sequencing.
 * <li> Mapping of class types to database types for the schema framework.
 * <li> Pessimistic locking.
 *  <li> Platform specific operators.
 * </ul>
 *
 * @since OracleAS TopLink 10<i>g</i> (10.1.3)
 */
public class MySQLPlatform extends DatabasePlatform {


    private static final String LIMIT = " LIMIT ";

    /** Support fractional seconds in time values since MySQL v. 5.6.4. */
    private boolean isFractionalTimeSupported;
    private boolean isConnectionDataInitialized;

    public MySQLPlatform(){
        super();
        this.pingSQL = "SELECT 1";
        this.startDelimiter = "`";
        this.endDelimiter = "`";
    }

    @Override
    public void initializeConnectionData(Connection connection) throws SQLException {
        if (this.isConnectionDataInitialized) {
            return;
        }
        DatabaseMetaData dmd = connection.getMetaData();
        String databaseVersion = dmd.getDatabaseProductVersion();
        this.isFractionalTimeSupported = Helper.compareVersions(databaseVersion, "5.6.4") >= 0;
        // Driver 5.1 supports NVARCHAR
        this.driverSupportsNationalCharacterVarying = Helper.compareVersions(dmd.getDriverVersion(), "5.1.0") >= 0;
        this.isConnectionDataInitialized = true;
    }

    public boolean isFractionalTimeSupported() {
        return isFractionalTimeSupported;
    }

    /**
     * Appends an MySQL specific date if usesNativeSQL is true otherwise use the ODBC format.
     * Native FORMAT: 'YYYY-MM-DD'
     */
    @Override
    protected void appendDate(java.sql.Date date, Writer writer) throws IOException {
        if (usesNativeSQL()) {
            writer.write("'");
            writer.write(Helper.printDate(date));
            writer.write("'");
        } else {
            super.appendDate(date, writer);
        }
    }

    /**
     * Appends an MySQL specific time if usesNativeSQL is true otherwise use the ODBC format.
     * Native FORMAT: 'HH:MM:SS'.
     */
    @Override
    protected void appendTime(java.sql.Time time, Writer writer) throws IOException {
        if (usesNativeSQL()) {
            writer.write("'");
            writer.write(Helper.printTime(time));
            writer.write("'");
        } else {
            super.appendTime(time, writer);
        }
    }

    /**
     * Appends an MySQL specific Timestamp, if usesNativeSQL is true otherwise use the ODBC format.
     * Native Format: 'YYYY-MM-DD HH:MM:SS'
     */
    @Override
    protected void appendTimestamp(java.sql.Timestamp timestamp, Writer writer) throws IOException {
        if (usesNativeSQL()) {
            writer.write("'");
            writer.write(Helper.printTimestampWithoutNanos(timestamp));
            writer.write("'");
        } else {
            super.appendTimestamp(timestamp, writer);
        }
    }

    /**
     * Appends an MySQL specific Timestamp, if usesNativeSQL is true otherwise use the ODBC format.
     * Native Format: 'YYYY-MM-DD HH:MM:SS'
     */
    @Override
    protected void appendCalendar(Calendar calendar, Writer writer) throws IOException {
        if (usesNativeSQL()) {
            writer.write("'");
            writer.write(Helper.printCalendarWithoutNanos(calendar));
            writer.write("'");
        } else {
            super.appendCalendar(calendar, writer);
        }
    }

    /**
     * Return the mapping of class types to database types for the schema framework.
     */
    @Override
    protected Hashtable buildFieldTypes() {
        Hashtable fieldTypeMapping;

        fieldTypeMapping = new Hashtable();
        fieldTypeMapping.put(Boolean.class, new FieldTypeDefinition("TINYINT(1) default 0", false));

        fieldTypeMapping.put(Integer.class, new FieldTypeDefinition("INTEGER", false));
        fieldTypeMapping.put(Long.class, new FieldTypeDefinition("BIGINT", false));
        fieldTypeMapping.put(Float.class, new FieldTypeDefinition("FLOAT", false));
        fieldTypeMapping.put(Double.class, new FieldTypeDefinition("DOUBLE", false));
        fieldTypeMapping.put(Short.class, new FieldTypeDefinition("SMALLINT", false));
        fieldTypeMapping.put(Byte.class, new FieldTypeDefinition("TINYINT", false));
        fieldTypeMapping.put(java.math.BigInteger.class, new FieldTypeDefinition("BIGINT", false));
        fieldTypeMapping.put(java.math.BigDecimal.class, new FieldTypeDefinition("DECIMAL",38));
        fieldTypeMapping.put(Number.class, new FieldTypeDefinition("DECIMAL",38));

        if(getUseNationalCharacterVaryingTypeForString()){
            fieldTypeMapping.put(String.class, new FieldTypeDefinition("NVARCHAR", DEFAULT_VARCHAR_SIZE));
        } else {
            fieldTypeMapping.put(String.class, new FieldTypeDefinition("VARCHAR", DEFAULT_VARCHAR_SIZE));
        }
        fieldTypeMapping.put(Character.class, new FieldTypeDefinition("CHAR", 1));

        fieldTypeMapping.put(Byte[].class, new FieldTypeDefinition("LONGBLOB", false));
        fieldTypeMapping.put(Character[].class, new FieldTypeDefinition("LONGTEXT", false));
        fieldTypeMapping.put(byte[].class, new FieldTypeDefinition("LONGBLOB", false));
        fieldTypeMapping.put(char[].class, new FieldTypeDefinition("LONGTEXT", false));
        fieldTypeMapping.put(java.sql.Blob.class, new FieldTypeDefinition("LONGBLOB", false));
        fieldTypeMapping.put(java.sql.Clob.class, new FieldTypeDefinition("LONGTEXT", false));

        fieldTypeMapping.put(java.sql.Date.class, new FieldTypeDefinition("DATE", false));
        FieldTypeDefinition fd = new FieldTypeDefinition("TIME");
        if (!isFractionalTimeSupported) {
            fd.setIsSizeAllowed(false);
        }
        fieldTypeMapping.put(java.sql.Time.class, fd);
        fd = new FieldTypeDefinition("DATETIME");
        if (!isFractionalTimeSupported) {
            fd.setIsSizeAllowed(false);
        }
        fieldTypeMapping.put(java.sql.Timestamp.class, fd);

        fieldTypeMapping.put(java.time.LocalDate.class, new FieldTypeDefinition("DATE"));

        fd = new FieldTypeDefinition("DATETIME");
        if (!isFractionalTimeSupported) {
            fd.setIsSizeAllowed(false);
        } else {
            fd.setDefaultSize(3);
            fd.setIsSizeRequired(true);
        }
        fieldTypeMapping.put(java.time.LocalDateTime.class,fd); //no timezone info

        fd = new FieldTypeDefinition("TIME");
        if (!isFractionalTimeSupported) {
            fd.setIsSizeAllowed(false);
        } else {
            fd.setDefaultSize(3);
            fd.setIsSizeRequired(true);
        }
        fieldTypeMapping.put(java.time.LocalTime.class, fd);

        fd = new FieldTypeDefinition("DATETIME");
        if (!isFractionalTimeSupported) {
            fd.setIsSizeAllowed(false);
        } else {
            fd.setDefaultSize(3);
            fd.setIsSizeRequired(true);
        }
        fieldTypeMapping.put(java.time.OffsetDateTime.class, fd); //no timezone info

        fd = new FieldTypeDefinition("TIME");
        if (!isFractionalTimeSupported) {
            fd.setIsSizeAllowed(false);
        } else {
            fd.setDefaultSize(3);
            fd.setIsSizeRequired(true);
        }
        fieldTypeMapping.put(java.time.OffsetTime.class, fd);
        return fieldTypeMapping;
    }

    @Override
    public int getJDBCType(Class javaType) {
        if (javaType == ClassConstants.TIME_ODATETIME) {
            return Types.TIMESTAMP;
        } else if (javaType == ClassConstants.TIME_OTIME) {
            return Types.TIME;
        }
        return super.getJDBCType(javaType);
    }

    /**
     * INTERNAL:
     * Build the identity query for native sequencing.
     */
    @Override
    public ValueReadQuery buildSelectQueryForIdentity() {
        ValueReadQuery selectQuery = new ValueReadQuery();
        StringWriter writer = new StringWriter();
        writer.write("SELECT LAST_INSERT_ID()");
        selectQuery.setSQLString(writer.toString());
        return selectQuery;
    }

    /**
     * Return the stored procedure syntax for this platform.
     */
    @Override
    public String buildProcedureCallString(StoredProcedureCall call, AbstractSession session, AbstractRecord row) {
        return "{ " + super.buildProcedureCallString(call, session, row);
    }

    /**
     * INTERNAL:
     * Use the JDBC maxResults and firstResultIndex setting to compute a value to use when
     * limiting the results of a query in SQL.  These limits tend to be used in two ways.
     *
     * 1. MaxRows is the index of the last row to be returned (like JDBC maxResults)
     * 2. MaxRows is the number of rows to be returned
     *
     * MySQL uses case #2 and therefore the maxResults has to be altered based on the firstResultIndex
     *
     * @param firstResultIndex
     * @param maxResults
     *
     * @see org.eclipse.persistence.platform.database.MySQLPlatform
     */
    @Override
    public int computeMaxRowsForSQL(int firstResultIndex, int maxResults){
        return maxResults - ((firstResultIndex >= 0) ? firstResultIndex : 0);
    }

    /**
     * INTERNAL:
     * Supports Batch Writing with Optimistic Locking.
     */
    @Override
    public boolean canBatchWriteWithOptimisticLocking(DatabaseCall call){
        return true;
    }

    /**
     * INTERNAL:
     * Used for constraint deletion.
     */
    @Override
    public String getConstraintDeletionString() {
        return " DROP FOREIGN KEY ";
    }

    /**
     * INTERNAL:
     * Used for unique constraint deletion.
     */
    @Override
    public String getUniqueConstraintDeletionString() {
        return " DROP KEY ";
    }

    /**
     * Used for stored function calls.
     */
    @Override
    public String getFunctionCallHeader() {
        return "? " + getAssignmentString() + getProcedureCallHeader();
        // different order -  CALL clause ^^^ comes AFTER assignment operator
    }

    /**
     * Used for sp calls.
     */
    @Override
    public String getProcedureCallTail() {
        return " }"; // case-sensitive
    }

    /**
     * INTERNAL:
     * Used for pessimistic locking.
     */
    @Override
    public String getSelectForUpdateString() {
        return " FOR UPDATE";
    }

    @Override
    public boolean isForUpdateCompatibleWithDistinct() {
        return false;
    }

    /**
     * INTERNAL:
     * This method returns the query to select the timestamp
     * from the server for MySQL.
     */
    @Override
    public ValueReadQuery getTimestampQuery() {
        if (timestampQuery == null) {
            timestampQuery = new ValueReadQuery();
            timestampQuery.setSQLString("SELECT NOW()");
            timestampQuery.setAllowNativeSQLQuery(true);
        }
        return timestampQuery;
    }

    /**
     * Answers whether platform is MySQL.
     */
    @Override
    public boolean isMySQL() {
        return true;
    }

    /**
     * Initialize any platform-specific operators.
     */
    @Override
    protected void initializePlatformOperators() {
        super.initializePlatformOperators();
        addOperator(logOperator());
        addOperator(ExpressionOperator.simpleTwoArgumentFunction(ExpressionOperator.Atan2, "ATAN2"));
        addOperator(ExpressionOperator.simpleTwoArgumentFunction(ExpressionOperator.Concat, "CONCAT"));
        addOperator(toNumberOperator());
        addOperator(toCharOperator());
        addOperator(toDateOperator());
        addOperator(dateToStringOperator());
        addOperator(ExpressionOperator.simpleTwoArgumentFunction(ExpressionOperator.Nvl, "IFNULL"));
        addOperator(ExpressionOperator.simpleTwoArgumentFunction(ExpressionOperator.Trunc, "TRUNCATE"));
        addOperator(leftTrim2());
        addOperator(rightTrim2());
    }

    /**
     * INTERNAL:
     * Create the 10 based log operator for this platform.
     */
    protected ExpressionOperator logOperator() {
        ExpressionOperator result = new ExpressionOperator();
        result.setSelector(ExpressionOperator.Log);
        Vector v = org.eclipse.persistence.internal.helper.NonSynchronizedVector.newInstance(2);
        v.addElement("LOG(10, ");
        v.addElement(")");
        result.printsAs(v);
        result.bePrefix();
        result.setNodeClass(FunctionExpression.class);
        return result;

    }

    /**
     * INTERNAL:
     * Build MySQL equivalent to TO_NUMBER.
     */
    protected ExpressionOperator toNumberOperator() {
        ExpressionOperator exOperator = new ExpressionOperator();
        exOperator.setType(ExpressionOperator.FunctionOperator);
        exOperator.setSelector(ExpressionOperator.ToNumber);
        Vector v = org.eclipse.persistence.internal.helper.NonSynchronizedVector.newInstance(2);
        v.addElement("CONVERT(");
        v.addElement(", SIGNED)");
        exOperator.printsAs(v);
        exOperator.bePrefix();
        exOperator.setNodeClass(ClassConstants.FunctionExpression_Class);
        return exOperator;
    }

    /**
     * INTERNAL:
     * Build MySQL equivalent to TO_DATE.
     */
    protected ExpressionOperator toDateOperator() {
        ExpressionOperator exOperator = new ExpressionOperator();
        exOperator.setType(ExpressionOperator.FunctionOperator);
        exOperator.setSelector(ExpressionOperator.ToDate);
        Vector v = org.eclipse.persistence.internal.helper.NonSynchronizedVector.newInstance(2);
        v.addElement("CONVERT(");
        v.addElement(", DATETIME)");
        exOperator.printsAs(v);
        exOperator.bePrefix();
        exOperator.setNodeClass(ClassConstants.FunctionExpression_Class);
        return exOperator;
    }

    /**
     * INTERNAL:
     * Build MySQL equivalent to TO_CHAR.
     */
    protected ExpressionOperator toCharOperator() {
        ExpressionOperator exOperator = new ExpressionOperator();
        exOperator.setType(ExpressionOperator.FunctionOperator);
        exOperator.setSelector(ExpressionOperator.ToChar);
        Vector v = org.eclipse.persistence.internal.helper.NonSynchronizedVector.newInstance(2);
        v.addElement("CONVERT(");
        v.addElement(", CHAR)");
        exOperator.printsAs(v);
        exOperator.bePrefix();
        exOperator.setNodeClass(ClassConstants.FunctionExpression_Class);
        return exOperator;
    }

    /**
     * INTERNAL:
     * Build MySQL equivalent to TO_CHAR.
     */
    protected ExpressionOperator dateToStringOperator() {
        ExpressionOperator exOperator = new ExpressionOperator();
        exOperator.setType(ExpressionOperator.FunctionOperator);
        exOperator.setSelector(ExpressionOperator.DateToString);
        Vector v = org.eclipse.persistence.internal.helper.NonSynchronizedVector.newInstance(2);
        v.addElement("CONVERT(");
        v.addElement(", CHAR)");
        exOperator.printsAs(v);
        exOperator.bePrefix();
        exOperator.setNodeClass(ClassConstants.FunctionExpression_Class);
        return exOperator;
    }

    /**
     * INTERNAL:
     * Build MySQL equivalent to LTRIM(string_exp, character).
     * MySQL: TRIM(LEADING character FROM string_exp)
     */
    protected ExpressionOperator leftTrim2() {
        ExpressionOperator exOperator = new ExpressionOperator();
        exOperator.setType(ExpressionOperator.FunctionOperator);
        exOperator.setSelector(ExpressionOperator.LeftTrim2);
        Vector v = org.eclipse.persistence.internal.helper.NonSynchronizedVector.newInstance(5);
        v.addElement("TRIM(LEADING ");
        v.addElement(" FROM ");
        v.addElement(")");
        exOperator.printsAs(v);
        exOperator.bePrefix();
        int[] indices = {1, 0};
        exOperator.setArgumentIndices(indices);
        exOperator.setNodeClass(ClassConstants.FunctionExpression_Class);
        return exOperator;
    }

    /**
     * INTERNAL:
     * Build MySQL equivalent to RTRIM(string_exp, character).
     * MySQL: TRIM(TRAILING character FROM string_exp)
     */
    protected ExpressionOperator rightTrim2() {
        ExpressionOperator exOperator = new ExpressionOperator();
        exOperator.setType(ExpressionOperator.FunctionOperator);
        exOperator.setSelector(ExpressionOperator.RightTrim2);
        Vector v = org.eclipse.persistence.internal.helper.NonSynchronizedVector.newInstance(5);
        v.addElement("TRIM(TRAILING ");
        v.addElement(" FROM ");
        v.addElement(")");
        exOperator.printsAs(v);
        exOperator.bePrefix();
        int[] indices = {1, 0};
        exOperator.setArgumentIndices(indices);
        exOperator.setNodeClass(ClassConstants.FunctionExpression_Class);
        return exOperator;
    }

    /**
     * INTERNAL:
     * Create the current date operator for this platform.
     */
    protected ExpressionOperator currentDateOperator() {
        return ExpressionOperator.simpleFunctionNoParentheses(ExpressionOperator.CurrentDate, "CURRENT_DATE");
    }

    /**
     * INTERNAL:
     * Append the receiver's field 'identity' constraint clause to a writer.
     */
    @Override
    public void printFieldIdentityClause(Writer writer) throws ValidationException {
        try {
            writer.write(" AUTO_INCREMENT");
        } catch (IOException ioException) {
            throw ValidationException.fileError(ioException);
        }
    }

    /**
     * INTERNAL:
     * JDBC defines an outer join syntax which many drivers do not support. So we normally avoid it.
     */
    @Override
    public boolean shouldUseJDBCOuterJoinSyntax() {
        return false;
    }

    /**
     * INTERNAL:
     * Indicates whether the platform supports identity.
     * MySQL supports native sequencing through AUTO_INCREMENT field types.
     */
    @Override
    public boolean supportsIdentity() {
        return true;
    }

    /**
     * INTERNAL:
     * Indicates whether the platform supports the count distinct function with multiple fields.
     */
    @Override
    public boolean supportsCountDistinctWithMultipleFields() {
        return true;
    }

    /**
     * INTERNAL:
     * Return if this database requires the table name when dropping an index.
     */
    @Override
    public boolean requiresTableInIndexDropDDL() {
        return true;
    }

    /**
     * INTERNAL:
     * MySQL supports temp tables for update-all, delete-all queries.
     */
    @Override
    public boolean supportsGlobalTempTables() {
        return true;
    }

    /**
     * INTERNAL:
     * Indicates whether locking clause could be selectively applied only to some tables in a ReadQuery.
     * Example: the following locks the rows in SALARY table, doesn't lock the rows in EMPLOYEE table:
     *   on Oracle platform (method returns true):
     *     SELECT t0.EMP_ID..., t1.SALARY FROM EMPLOYEE t0, SALARY t1 WHERE ... FOR UPDATE t1.SALARY
     *   on SQLServer platform (method returns true):
     *     SELECT t0.EMP_ID..., t1.SALARY FROM EMPLOYEE t0, SALARY t1 WITH (UPDLOCK) WHERE ...
     */
    @Override
    public boolean supportsIndividualTableLocking() {
        return false;
    }

    @Override
    public boolean supportsStoredFunctions() {
        return true;
    }

    /**
     * Some db allow VARCHAR db field to be used in arithmetic operations automatically converting them to numeric:
     * UPDATE OL_PHONE SET PHONE_ORDER_VARCHAR = (PHONE_ORDER_VARCHAR + 1) WHERE ...
     * SELECT ... WHERE  ... t0.MANAGED_ORDER_VARCHAR BETWEEN 1 AND 4 ...
     */
    @Override
    public boolean supportsAutoConversionToNumericForArithmeticOperations() {
        return true;
    }

    /**
     * INTERNAL:
     * MySQL temp table syntax, used for update-all, delete-all queries.
     */
    @Override
    protected String getCreateTempTableSqlPrefix() {
        return "CREATE TEMPORARY TABLE IF NOT EXISTS ";
    }

    /**
     * Return the drop schema definition. Subclasses should override as needed.
     */
    @Override
    public String getDropDatabaseSchemaString(String schema) {
        return "DROP SCHEMA " + schema + " IF EXISTS";
    }

    /**
     * INTERNAL:
     * MySQL supports temp tables for update-all, delete-all queries.
     */
    @Override
    public boolean shouldAlwaysUseTempStorageForModifyAll() {
        return true;
    }

    /**
     * INTERNAL:
     * MySQL stored procedure calls do not require the argument name be printed in the call string
     * e.g. call MyStoredProc(?) instead of call MyStoredProc(myvariable = ?)
     */
    @Override
    public boolean shouldPrintStoredProcedureArgumentNameInCall(){
        return false;
    }

    /**
     * INTERNAL:
     * MySQL FOR UPDATE clause has to be the last
     */
    @Override
    public boolean shouldPrintForUpdateClause(){
        return false;
    }

    /**
     * INTERNAL:
     * MySQL uses ' to allow identifier to have spaces.
     * @deprecated
     * @see #getStartDelimiter()
     * @see #getEndDelimiter()
     */
    @Deprecated
    @Override
    public String getIdentifierQuoteCharacter() {
        return "`";
    }

    /**
     * INTERNAL:
     * MySQL uses the INOUT keyword for this.
     */
    @Override
    public String getInOutputProcedureToken() {
        return "INOUT";
    }

    /**
     * MySQL does not use the AS token.
     */
    @Override
    public String getProcedureAsString() {
        return "";
    }

    /**
     * INTERNAL:
     * MySQL requires the direction at the start of the argument.
     */
    @Override
    public boolean shouldPrintOutputTokenAtStart() {
        return true;
    }

    /**
     * INTERNAL:
     * Used for stored procedure calls.
     */
    @Override
    public String getProcedureCallHeader() {
        return "CALL ";
    }

    /**
     * INTERNAL:
     * MySQL requires BEGIN.
     */
    @Override
    public String getProcedureBeginString() {
        return "BEGIN ";
    }

    /**
     * INTERNAL:
     * MySQL requires END.
     */
    @Override
    public String getProcedureEndString() {
        return "END";
    }

    /**
     * INTERNAL:
     * Writes MySQL specific SQL for accessing temp tables for update-all queries.
     */
    @Override
    public void writeUpdateOriginalFromTempTableSql(Writer writer, DatabaseTable table,
                                                    Collection pkFields,
                                                    Collection assignedFields) throws IOException
    {
        writer.write("UPDATE ");
        String tableName = table.getQualifiedNameDelimited(this);
        writer.write(tableName);
        writer.write(", ");
        String tempTableName = getTempTableForTable(table).getQualifiedNameDelimited(this);
        writer.write(tempTableName);
        writeAutoAssignmentSetClause(writer, tableName, tempTableName, assignedFields, this);
        writeAutoJoinWhereClause(writer, tableName, tempTableName, pkFields, this);
    }

    /**
     * INTERNAL:
     * Writes MySQL specific SQL for accessing temp tables for delete-all queries.
     */
    @Override
    public void writeDeleteFromTargetTableUsingTempTableSql(Writer writer, DatabaseTable table, DatabaseTable targetTable,
            Collection pkFields,
            Collection targetPkFields, DatasourcePlatform platform) throws IOException
    {
        writer.write("DELETE FROM ");
        String targetTableName = targetTable.getQualifiedNameDelimited(this);
        writer.write(targetTableName);
        writer.write(" USING ");
        writer.write(targetTableName);
        writer.write(", ");
        String tempTableName = getTempTableForTable(table).getQualifiedNameDelimited(this);
        writer.write(tempTableName);
        writeJoinWhereClause(writer, targetTableName, tempTableName, targetPkFields, pkFields, this);
    }

    @Override
    public void printSQLSelectStatement(DatabaseCall call, ExpressionSQLPrinter printer, SQLSelectStatement statement) {
        int max = 0;
        if (statement.getQuery() != null) {
            max = statement.getQuery().getMaxRows();
        }

        if (max <= 0 || !(this.shouldUseRownumFiltering())) {
            super.printSQLSelectStatement(call, printer, statement);
            statement.appendForUpdateClause(printer);
            return;
        }
        statement.setUseUniqueFieldAliases(true);
        call.setFields(statement.printSQL(printer));
        printer.printString(LIMIT);
        printer.printParameter(DatabaseCall.FIRSTRESULT_FIELD);
        printer.printString(", ");
        printer.printParameter(DatabaseCall.MAXROW_FIELD);
        statement.appendForUpdateClause(printer);
        call.setIgnoreFirstRowSetting(true);
        call.setIgnoreMaxResultsSetting(true);
    }

    /**
     * Used for stored procedure creation: MySQL platforms need brackets around arguments declaration even if no arguments exist.
     */
    @Override
    public boolean requiresProcedureBrackets() {
        return true;
    }

    /**
     * INTERNAL:
     * Prints return keyword for StoredFunctionDefinition:
     *    CREATE FUNCTION StoredFunction_In (P_IN BIGINT)
     *      RETURN  BIGINT
     * The method was introduced because MySQL requires "RETURNS" instead:
     *    CREATE FUNCTION StoredFunction_In (P_IN BIGINT)
     *      RETURNS  BIGINT
     */
    @Override
    public void printStoredFunctionReturnKeyWord(Writer writer) throws IOException {
        writer.write("\n\t RETURNS ");
    }

    /**
     * INTERNAL:
     * Returns query to check whether given table exists in MySQL database.
     * Returned query must be completely prepared so it can be just executed by calling code.
     * @param table database table meta-data
     * @return query to check whether given table exists
     */
    public DataReadQuery getTableExistsQuery(final TableDefinition table) {
        final String sql = "SHOW TABLES LIKE '" + table.getFullName() + "'";
        final DataReadQuery query = new DataReadQuery(sql);
        query.setMaxRows(1);
        return query;
    }

}<|MERGE_RESOLUTION|>--- conflicted
+++ resolved
@@ -1,11 +1,6 @@
-<<<<<<< HEAD
 /*
  * Copyright (c) 1998, 2018 Oracle and/or its affiliates, IBM Corporation. All rights reserved.
  *
-=======
-/*******************************************************************************
- * Copyright (c) 1998, 2018 Oracle and/or its affiliates, IBM Corporation. All rights reserved.
->>>>>>> fab136ec
  * This program and the accompanying materials are made available under the
  * terms of the Eclipse Public License v. 2.0 which is available at
  * http://www.eclipse.org/legal/epl-2.0,
