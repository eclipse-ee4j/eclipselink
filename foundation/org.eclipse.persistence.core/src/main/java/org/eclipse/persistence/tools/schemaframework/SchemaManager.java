--- conflicted
+++ resolved
@@ -487,18 +487,6 @@
         }
         Sequence defaultSequence = getDefaultSequenceOrNull(sequence);
         if (sequence.isTable() || (defaultSequence != null && defaultSequence.isTable())) {
-<<<<<<< HEAD
-            return new TableSequenceDefinition(sequence, createDatabaseSchemas);
-        } else if (sequence.isUnaryTable() || (defaultSequence != null && defaultSequence.isUnaryTable())) {
-            return new UnaryTableSequenceDefinition(sequence, createDatabaseSchemas);
-        } else if (sequence.isNative() || (defaultSequence != null && defaultSequence.isNative())) {
-            NativeSequence nativeSequence = null;
-            if (sequence.isNative()) {
-                nativeSequence = (NativeSequence)sequence;
-            } else {
-                nativeSequence = (NativeSequence)((DefaultSequence)sequence).getDefaultSequence();
-            }
-=======
             TableSequenceDefinition definition = initSequenceDefinition(new TableSequenceDefinition(sequence.getName(), createDatabaseSchemas), sequence);
             TableSequence ts = sequence.isTable() ? (TableSequence) sequence : (TableSequence) defaultSequence;
             definition.setSequenceTableName(ts.getTableName());
@@ -516,7 +504,6 @@
             return definition;
         } else if (sequence.isNative() || (defaultSequence != null && defaultSequence.isNative())) {
             NativeSequence nativeSequence = sequence.isNative() ? (NativeSequence) sequence : (NativeSequence) defaultSequence;
->>>>>>> 4890df43
             if (nativeSequence.hasDelegateSequence()) {
                 return buildSequenceDefinition(((NativeSequence)sequence).getDelegateSequence());
             }
@@ -1223,8 +1210,6 @@
     private Sequence getDefaultSequenceOrNull(Sequence s) {
         return s instanceof DefaultSequence ? ((DefaultSequence)s).getDefaultSequence() : null;
     }
-<<<<<<< HEAD
-=======
 
     private <T extends SequenceDefinition> T initSequenceDefinition(T sequenceDefinition, Sequence sequence) {
         sequenceDefinition.setQualifier(sequence.getQualifier());
@@ -1233,5 +1218,4 @@
         return sequenceDefinition;
     }
 
->>>>>>> 4890df43
 }