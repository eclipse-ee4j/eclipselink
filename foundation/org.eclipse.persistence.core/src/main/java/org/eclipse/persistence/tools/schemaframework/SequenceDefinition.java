--- conflicted
+++ resolved
@@ -32,47 +32,31 @@
  */
 public abstract class SequenceDefinition extends DatabaseObjectDefinition {
 
-<<<<<<< HEAD
-    protected int initialValue;
-    protected int preallocationSize;
-
-=======
     private int initialValue;
     private int preallocationSize;
 
     /**
      * @deprecated To be removed with no replacement.
      */
->>>>>>> 4890df43
     @Deprecated(forRemoval = true, since = "4.0.9")
     protected Sequence sequence;
 
     protected SequenceDefinition(String name) {
-<<<<<<< HEAD
-        super(name);
-=======
         super();
         setName(name);
->>>>>>> 4890df43
         initialValue = 1;
         preallocationSize = 50;
     }
 
-<<<<<<< HEAD
-=======
     /**
      * @deprecated Use {@linkplain #SequenceDefinition(String)} instead.
      */
->>>>>>> 4890df43
     @Deprecated(forRemoval = true, since = "4.0.9")
     protected SequenceDefinition(Sequence sequence) {
-        super(sequence.getName(), sequence.getQualifier());
+        super();
         this.sequence = sequence;
-<<<<<<< HEAD
-=======
         setName(sequence.getName());
         setQualifier(sequence.getQualifier());
->>>>>>> 4890df43
         initialValue = sequence.getInitialValue();
         preallocationSize = sequence.getPreallocationSize();
     }
