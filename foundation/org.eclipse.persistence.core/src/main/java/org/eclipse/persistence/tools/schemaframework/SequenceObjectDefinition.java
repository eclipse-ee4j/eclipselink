/*
 * Copyright (c) 1998, 2025 Oracle and/or its affiliates. All rights reserved.
 *
 * This program and the accompanying materials are made available under the
 * terms of the Eclipse Public License v. 2.0 which is available at
 * http://www.eclipse.org/legal/epl-2.0,
 * or the Eclipse Distribution License v. 1.0 which is available at
 * http://www.eclipse.org/org/documents/edl-v10.php.
 *
 * SPDX-License-Identifier: EPL-2.0 OR BSD-3-Clause
 */

// Contributors:
//     Oracle - initial API and implementation from Oracle TopLink
//     07/25/2008-1.0   Michael OBrien
//       - 242120: Let the DB exception in alterOnDatabase() propagate so as not to
//                         cause an infinite loop when ddl generation updates fail on a JTA DS
//     09/14/2011-2.3.1 Guy Pelletier
//       - 357533: Allow DDL queries to execute even when Multitenant entities are part of the PU
package org.eclipse.persistence.tools.schemaframework;

import java.io.IOException;
import java.io.StringWriter;
import java.io.Writer;

import org.eclipse.persistence.exceptions.DatabaseException;
import org.eclipse.persistence.exceptions.EclipseLinkException;
import org.eclipse.persistence.exceptions.ValidationException;
import org.eclipse.persistence.internal.sessions.AbstractSession;
import org.eclipse.persistence.queries.SQLCall;
import org.eclipse.persistence.sequencing.Sequence;

/**
 * <p>
 * <b>Purpose</b>: Sequence definition Native Sequence object.
 * </p>
 */
public class SequenceObjectDefinition extends SequenceDefinition {

    /**
     * INTERNAL:
     * Should be a sequence defining sequence object in the db:
     * either NativeSequence with shouldAcquireValueAfterInsert() returning false;
     * or DefaultSequence (only if case platform.getDefaultSequence() is a
     * NativeSequence with shouldAcquireValueAfterInsert() returning false).
     * @deprecated Use {@linkplain #SequenceObjectDefinition(String)} instead.
     */
    @Deprecated(forRemoval = true, since = "4.0.9")
<<<<<<< HEAD
=======
    @SuppressWarnings({"removal"})
>>>>>>> 4890df43
    public SequenceObjectDefinition(Sequence sequence) {
        super(sequence);
    }


    public SequenceObjectDefinition(String name) {
        super(name);
    }

    /**
     * INTERNAL:
     * Return the SQL required to create the Oracle sequence object.
     */
    @Override
    @Deprecated(forRemoval = true, since = "4.0.9")
    public Writer buildCreationWriter(AbstractSession session, Writer writer) {
        try {
            // startWith value calculated using the initial value and increment.
            // The first time TopLink calls select nextval, the value equal to startWith is returned.
            // The first sequence value EclipseLink may assign is startWith - getIncrement() + 1.
            int startWith = getInitialValue() + getPreallocationSize() - 1;
            session.getPlatform().buildSequenceObjectCreationWriter(writer, getFullName(), getPreallocationSize(), startWith);
        } catch (IOException ioException) {
            throw ValidationException.fileError(ioException);
        }
        return writer;
    }

    /**
     * INTERNAL:
     * Return the SQL required to drop the Oracle sequence object.
     */
    @Override
    @Deprecated(forRemoval = true, since = "4.0.9")
    public Writer buildDeletionWriter(AbstractSession session, Writer writer) {
        try {
            session.getPlatform().buildSequenceObjectDeletionWriter(writer, getFullName());
        } catch (IOException ioException) {
            throw ValidationException.fileError(ioException);
        }
        return writer;
    }

    /**
     * INTERNAL:
     * Return the SQL required to alter INCREMENT BY
     */
    @Deprecated(forRemoval = true, since = "4.0.9")
    public Writer buildAlterIncrementWriter(AbstractSession session, Writer writer) {
        try {
            session.getPlatform().buildSequenceObjectAlterIncrementWriter(writer, getFullName(), getPreallocationSize());
        } catch (IOException ioException) {
            throw ValidationException.fileError(ioException);
        }
        return writer;
    }

    /**
     * INTERNAL:
     * Check if the sequence object already exists, in which case don't create it.
<<<<<<< HEAD
     */
    @Override
    @Deprecated(forRemoval = true, since = "4.0.9")
=======
     * @deprecated Implement {@code DatabasePlatform.checkSequenceExists(...)} instead.
     */
    @Override
    @Deprecated(forRemoval = true, since = "4.0.9")
    @SuppressWarnings({"removal"})
>>>>>>> 4890df43
    public boolean checkIfExist(AbstractSession session) throws DatabaseException {
        boolean isConnected = sequence.isConnected();
        // temporary connect sequence if it's not connected.
        if(!isConnected) {
            sequence.onConnect(session.getPlatform());
        }
        try {
            if(sequence.shouldUsePreallocation()) {
                sequence.getGeneratedVector(null, session);
            } else {
                sequence.getGeneratedValue(null, session);
            }
            return true;
        } catch (DatabaseException databaseException) {
            return false;
        } catch (ValidationException validationException) {
            // This exception indicates that the current preallocationSize
            // is greater than the returned value.
            // It should be ignored because sequence actually exists in the db.
            if(validationException.getErrorCode() == ValidationException.SEQUENCE_SETUP_INCORRECTLY) {
                return true;
            } else {
                throw validationException;
            }
        } finally {
            if(!isConnected) {
                sequence.onDisconnect(session.getPlatform());
            }
        }
    }

    /**
     * INTERNAL:
     * Indicates whether alterIncrement is supported
     */
    @Override
    @Deprecated(forRemoval = true, since = "4.0.9")
    public boolean isAlterSupported(AbstractSession session) {
        return session.getPlatform().isAlterSequenceObjectSupported();
    }

    /**
     * INTERNAL:
     * Execute the SQL required to alter sequence increment.
     * Assume that the sequence exists.
     */
    @Override
    @Deprecated(forRemoval = true, since = "4.0.9")
    public void alterOnDatabase(AbstractSession session) throws EclipseLinkException {
        // Bug# 242120: Let the DatabaseException propagate and do not call
        // createOnDatabase(session) which would cause an infinite loop on a JTA connection
        session.priviledgedExecuteNonSelectingCall(new SQLCall(buildAlterIncrementWriter(session, new StringWriter()).toString()));
    }

    /**
     * INTERNAL:
     * Execute the SQL required to alter sequence increment.
     * Assume that the sequence exists.
     */
    @Deprecated(forRemoval = true, since = "4.0.9")
    public void alterIncrement(AbstractSession session, Writer schemaWriter) throws ValidationException {
        if (schemaWriter == null) {
            this.alterOnDatabase(session);
        } else {
            this.buildAlterIncrementWriter(session, schemaWriter);
        }
    }
}<|MERGE_RESOLUTION|>--- conflicted
+++ resolved
@@ -46,10 +46,7 @@
      * @deprecated Use {@linkplain #SequenceObjectDefinition(String)} instead.
      */
     @Deprecated(forRemoval = true, since = "4.0.9")
-<<<<<<< HEAD
-=======
     @SuppressWarnings({"removal"})
->>>>>>> 4890df43
     public SequenceObjectDefinition(Sequence sequence) {
         super(sequence);
     }
@@ -110,17 +107,11 @@
     /**
      * INTERNAL:
      * Check if the sequence object already exists, in which case don't create it.
-<<<<<<< HEAD
-     */
-    @Override
-    @Deprecated(forRemoval = true, since = "4.0.9")
-=======
      * @deprecated Implement {@code DatabasePlatform.checkSequenceExists(...)} instead.
      */
     @Override
     @Deprecated(forRemoval = true, since = "4.0.9")
     @SuppressWarnings({"removal"})
->>>>>>> 4890df43
     public boolean checkIfExist(AbstractSession session) throws DatabaseException {
         boolean isConnected = sequence.isConnected();
         // temporary connect sequence if it's not connected.
