--- conflicted
+++ resolved
@@ -1,12 +1,7 @@
-<<<<<<< HEAD
 #
 # Copyright (c) 1998, 2018 Oracle and/or its affiliates. All rights reserved.
 # Copyright (c) 1998, 2018 IBM Corporation. All rights reserved.
 #
-=======
-#*******************************************************************************
-# Copyright (c) 1998, 2018 Oracle and/or its affiliates, IBM Corporation. All rights reserved.
->>>>>>> 5d6a944b
 # This program and the accompanying materials are made available under the
 # terms of the Eclipse Public License v. 2.0 which is available at
 # http://www.eclipse.org/legal/epl-2.0,
@@ -24,12 +19,8 @@
 #       - 462586 : Add national character support for z/OS.
 #     04/30/2015 - Will Dazey
 #       - 465063 : Updated platform regex to match productName returned from a DB2/I connection.
-<<<<<<< HEAD
-=======
 #     05/22/2018 - Will Dazey
 #       - 532160 : Add support for non-extension OracleXPlatform classes
-#******************************************************************************/
->>>>>>> 5d6a944b
 
 # Key-Value file containing mappings between DB product name, major version, product version and
 # database platform class name.
