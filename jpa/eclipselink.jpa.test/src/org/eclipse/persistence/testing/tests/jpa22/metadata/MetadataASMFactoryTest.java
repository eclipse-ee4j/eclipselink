<<<<<<< HEAD
/*
 * Copyright (c) 2015, 2018 Oracle and/or its affiliates. All rights reserved.
 *
=======
/*******************************************************************************
 * Copyright (c) 2015, 2018 Oracle and/or its affiliates. All rights reserved.
>>>>>>> fab136ec
 * This program and the accompanying materials are made available under the
 * terms of the Eclipse Public License v. 2.0 which is available at
 * http://www.eclipse.org/legal/epl-2.0,
 * or the Eclipse Distribution License v. 1.0 which is available at
 * http://www.eclipse.org/org/documents/edl-v10.php.
 *
<<<<<<< HEAD
 * SPDX-License-Identifier: EPL-2.0 OR BSD-3-Clause
 */

// Contributors:
//              ljungmann - initial implementation
=======
 * Contributors:
 *     ljungmann - initial implementation
 *     06/206/2018-2.7.2 Tomas Kraus
 *       - 535250: Test meta-annotations with dependency cycle
 ******************************************************************************/
>>>>>>> fab136ec
package org.eclipse.persistence.testing.tests.jpa22.metadata;

import org.eclipse.persistence.internal.jpa.deployment.PersistenceUnitProcessor;
import org.eclipse.persistence.internal.jpa.metadata.MetadataLogger;
import org.eclipse.persistence.internal.jpa.metadata.accessors.objects.MetadataAnnotation;
import org.eclipse.persistence.internal.jpa.metadata.accessors.objects.MetadataAsmFactory;
import org.eclipse.persistence.internal.jpa.metadata.accessors.objects.MetadataClass;
import org.eclipse.persistence.testing.framework.junit.JUnitTestCase;
import org.eclipse.samples.annotations.CycleA;
import org.eclipse.samples.annotations.CycleB;
import org.eclipse.samples.annotations.CycleSelf;
import org.junit.Assert;

import junit.framework.Test;
import junit.framework.TestSuite;

public class MetadataASMFactoryTest extends JUnitTestCase {
    
    public MetadataASMFactoryTest() {
    }

    public MetadataASMFactoryTest(String name) {
        super(name);
    }

    public static Test suite() {
        TestSuite suite = new TestSuite();
        suite.setName("MetadataASMFactoryTest");
        suite.addTest(new MetadataASMFactoryTest("testMetadataAnnotations"));
        suite.addTest(new MetadataASMFactoryTest("testAnnotationsWithCycle"));
        suite.addTest(new MetadataASMFactoryTest("testAnnotationsWithPrimitiveCycle"));
        return suite;
    }

    public void testMetadataAnnotations() {
        MetadataAsmFactory fact = new MetadataAsmFactory(new MetadataLogger(null), MetadataASMFactoryTest.class.getClassLoader());
        MetadataClass metadataClass = fact.getMetadataClass(Employee.class.getName());
        MetadataAnnotation annotation = metadataClass.getAnnotation("javax.persistence.Entity");
        Assert.assertNotNull(annotation);
        Assert.assertTrue(PersistenceUnitProcessor.isEntity(metadataClass));
        Assert.assertNotNull(PersistenceUnitProcessor.getEntityAnnotation(metadataClass));

        annotation = metadataClass.getAnnotation("javax.persistence.EntityListeners");
        Assert.assertNotNull(annotation);
    }

    /**
     * Check meta-annotations graph with cycle A -> B -> C -> A
     */
    public void testAnnotationsWithCycle() {
        try {
            MetadataAsmFactory fact = new MetadataAsmFactory(new MetadataLogger(null), MetadataASMFactoryTest.class.getClassLoader());
            MetadataClass metadataClass = fact.getMetadataClass(CycleA.class.getName());
            MetadataAnnotation annotation = metadataClass.getAnnotation("org.eclipse.samples.annotations.CycleC");
            metadataClass = fact.getMetadataClass(CycleB.class.getName());
            annotation = metadataClass.getAnnotation("org.eclipse.samples.annotations.CycleA");
        } catch (StackOverflowError e) {
            fail("Stack overflow while processing cycle in meta-annotations");
        }
    }

    /**
     * Check meta-annotations graph with primitive cycle Self -> Self
     */
    public void testAnnotationsWithPrimitiveCycle() {
        try {
            MetadataAsmFactory fact = new MetadataAsmFactory(new MetadataLogger(null), MetadataASMFactoryTest.class.getClassLoader());
            MetadataClass metadataClass = fact.getMetadataClass(CycleSelf.class.getName());
            MetadataAnnotation annotation = metadataClass.getAnnotation("org.eclipse.samples.annotations.CycleSelf");
        } catch (StackOverflowError e) {
            fail("Stack overflow while processing cycle in meta-annotations");
        }
    }

}<|MERGE_RESOLUTION|>--- conflicted
+++ resolved
@@ -1,30 +1,19 @@
-<<<<<<< HEAD
 /*
  * Copyright (c) 2015, 2018 Oracle and/or its affiliates. All rights reserved.
  *
-=======
-/*******************************************************************************
- * Copyright (c) 2015, 2018 Oracle and/or its affiliates. All rights reserved.
->>>>>>> fab136ec
  * This program and the accompanying materials are made available under the
  * terms of the Eclipse Public License v. 2.0 which is available at
  * http://www.eclipse.org/legal/epl-2.0,
  * or the Eclipse Distribution License v. 1.0 which is available at
  * http://www.eclipse.org/org/documents/edl-v10.php.
  *
-<<<<<<< HEAD
  * SPDX-License-Identifier: EPL-2.0 OR BSD-3-Clause
  */
 
 // Contributors:
-//              ljungmann - initial implementation
-=======
- * Contributors:
- *     ljungmann - initial implementation
- *     06/206/2018-2.7.2 Tomas Kraus
- *       - 535250: Test meta-annotations with dependency cycle
- ******************************************************************************/
->>>>>>> fab136ec
+//     ljungmann - initial implementation
+//     06/206/2018-2.7.2 Tomas Kraus
+//       - 535250: Test meta-annotations with dependency cycle
 package org.eclipse.persistence.testing.tests.jpa22.metadata;
 
 import org.eclipse.persistence.internal.jpa.deployment.PersistenceUnitProcessor;
