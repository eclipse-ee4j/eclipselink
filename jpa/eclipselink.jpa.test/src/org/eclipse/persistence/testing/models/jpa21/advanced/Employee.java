--- conflicted
+++ resolved
@@ -1,417 +1,403 @@
-/*******************************************************************************
- * Copyright (c) 2012 Oracle and/or its affiliates. All rights reserved.
- * This program and the accompanying materials are made available under the 
- * terms of the Eclipse Public License v1.0 and Eclipse Distribution License v. 1.0 
- * which accompanies this distribution. 
- * The Eclipse Public License is available at http://www.eclipse.org/legal/epl-v10.html
- * and the Eclipse Distribution License is available at 
- * http://www.eclipse.org/org/documents/edl-v10.php.
- *
- * Contributors:
- *     02/08/2012-2.4 Guy Pelletier 
- *       - 350487: JPA 2.1 Specification defined support for Stored Procedure Calls
- *     09/27/2012-2.5 Guy Pelletier
- *       - 350487: JPA 2.1 Specification defined support for Stored Procedure Calls
- ******************************************************************************/   
-package org.eclipse.persistence.testing.models.jpa21.advanced;
-
-import java.io.Serializable;
-import java.util.Collection;
-import java.util.List;
-import java.util.Vector;
-
-import javax.persistence.AttributeOverride;
-import javax.persistence.AttributeOverrides;
-import javax.persistence.CollectionTable;
-import javax.persistence.Column;
-import javax.persistence.ColumnResult;
-import javax.persistence.ConstructorResult;
-import javax.persistence.ElementCollection;
-import javax.persistence.Embedded;
-import javax.persistence.Entity;
-import javax.persistence.EntityResult;
-import javax.persistence.Enumerated;
-import javax.persistence.GeneratedValue;
-import javax.persistence.Id;
-import javax.persistence.JoinColumn;
-import javax.persistence.JoinTable;
-import javax.persistence.ManyToMany;
-import javax.persistence.ManyToOne;
-import javax.persistence.NamedStoredProcedureQueries;
-import javax.persistence.NamedStoredProcedureQuery;
-import javax.persistence.OneToMany;
-import javax.persistence.PrimaryKeyJoinColumn;
-import javax.persistence.SecondaryTable;
-import javax.persistence.SqlResultSetMapping;
-import javax.persistence.SqlResultSetMappings;
-import javax.persistence.StoredProcedureParameter;
-import javax.persistence.Table;
-import javax.persistence.TableGenerator;
-import javax.persistence.Version;
-
-import org.eclipse.persistence.annotations.Convert;
-import org.eclipse.persistence.annotations.ConversionValue;
-import org.eclipse.persistence.annotations.ObjectTypeConverter;
-import org.eclipse.persistence.annotations.TypeConverter;
-
-import org.eclipse.persistence.config.QueryHints;
-import org.eclipse.persistence.sessions.Record;
-import org.eclipse.persistence.sessions.Session;
-
-import static javax.persistence.CascadeType.*;
-import static javax.persistence.FetchType.*;
-import static javax.persistence.GenerationType.*;
-import static javax.persistence.ParameterMode.INOUT;
-import static javax.persistence.ParameterMode.OUT;
-import static javax.persistence.ParameterMode.REF_CURSOR;
-
-@Entity
-@Table(name="JPA21_EMPLOYEE")
-@SecondaryTable(
-    name="JPA21_SALARY",
-    pkJoinColumns=@PrimaryKeyJoinColumn(name="EMP_ID", referencedColumnName="EMP_ID")
-)
-@NamedStoredProcedureQueries({
-    @NamedStoredProcedureQuery(
-        name="ReadUsingMultipleResultSetMappings",
-        procedureName="Read_Multiple_Result_Sets",
-        resultSetMappings={"EmployeeResultSetMapping", "AddressResultSetMapping", "ProjectResultSetMapping", "EmployeeConstructorResultSetMapping"}
-    ),
-    @NamedStoredProcedureQuery(
-<<<<<<< HEAD
-        name="ReadUsingPositionalRefCursors",
-        procedureName="Read_Using_Pos_Cursor",
-        resultClasses={Employee.class, Address.class},
-        parameters = {
-            @StoredProcedureParameter(mode=REF_CURSOR, type = void.class),
-            @StoredProcedureParameter(mode=REF_CURSOR, type = void.class)
-=======
-        name="ReadUsingUnNamedRefCursor",
-        procedureName="Read_Using_UnNamed_Cursor",
-        resultClasses={Employee.class},
-        parameters = {
-            @StoredProcedureParameter(mode=REF_CURSOR, type=void.class),
->>>>>>> d7ad5d8e
-        }
-    ),
-    @NamedStoredProcedureQuery(
-        name="ReadUsingNamedRefCursors",
-        procedureName="Read_Using_Named_Cursor",
-        resultClasses={Employee.class, Address.class},
-        parameters = {
-<<<<<<< HEAD
-            @StoredProcedureParameter(mode=REF_CURSOR, name="CUR1", type = void.class),
-            @StoredProcedureParameter(mode=REF_CURSOR, name="CUR2", type = void.class)
-=======
-            @StoredProcedureParameter(mode=REF_CURSOR, name="CUR1", type=void.class),
-            @StoredProcedureParameter(mode=REF_CURSOR, name="CUR2", type=void.class)
->>>>>>> d7ad5d8e
-        }
-    )
-})
-@SqlResultSetMappings({
-    @SqlResultSetMapping(
-        name = "EmployeeResultSetMapping",
-        entities = {
-            @EntityResult(entityClass = Employee.class)
-        }
-    ),
-    @SqlResultSetMapping(
-        name = "EmployeeConstructorResultSetMapping",
-        classes = { 
-            @ConstructorResult(
-                targetClass = EmployeeDetails.class,
-                columns = {
-                    @ColumnResult(name="EMP_ID", type=Integer.class),
-                    @ColumnResult(name="F_NAME", type=String.class),
-                    @ColumnResult(name="L_NAME", type=String.class),
-                    @ColumnResult(name="R_COUNT", type=Integer.class)
-                }
-            )
-        }
-    )
-})
-@ObjectTypeConverter(
-    name="sex",
-    dataType=String.class,
-    objectType=org.eclipse.persistence.testing.models.jpa21.advanced.Employee.Gender.class,
-    conversionValues={
-        @ConversionValue(dataValue="F", objectValue="Female"),
-        @ConversionValue(dataValue="M", objectValue="Male")
-    }
-)
-public class Employee implements Serializable, Cloneable {
-    public enum EmployeeStatus {FULL_TIME, PART_TIME, CONTRACT}
-    public enum Gender { Female, Male }
-    
-    private int salary;
-    
-    private Integer id;
-    private Integer version;
-    
-    private Gender gender;
-    private EmployeeStatus status;
-    
-    private String lastName;
-    private String firstName;
-    
-    private Address m_address;
-    private Department department;
-    private Employee manager;
-    private EmploymentPeriod period;
-    
-    private Collection<Project> projects;
-    private Collection<String> responsibilities;
-    private Collection<PhoneNumber> m_phoneNumbers;
-    private Collection<Employee> managedEmployees;
-    
-    public Employee () {
-        this.m_phoneNumbers = new Vector<PhoneNumber>();
-        this.projects = new Vector<Project>();
-        this.managedEmployees = new Vector<Employee>();
-        this.responsibilities = new Vector<String>();
-    }
-    
-    public Employee(String firstName, String lastName){
-        this();
-        this.firstName = firstName;
-        this.lastName = lastName;
-    }
-    
-    public void addManagedEmployee(Employee emp) {
-        getManagedEmployees().add(emp);
-        emp.setManager(this);
-    }
-
-    public void addPhoneNumber(PhoneNumber phone) {
-        phone.setOwner(this);
-        getPhoneNumbers().add(phone);
-    }
-
-    public void addProject(Project theProject) {
-        getProjects().add(theProject);
-    }
-    
-    public void addResponsibility(String responsibility) {
-        getResponsibilities().add(responsibility);
-    }    
-    
-    public Employee clone() {
-        Employee clone = null;
-        try {
-            clone = (Employee)super.clone();
-        } catch (CloneNotSupportedException exception) {
-            throw new InternalError(exception.toString());
-        }
-        clone.projects = new Vector(this.projects);
-        clone.managedEmployees = new Vector(this.managedEmployees);
-        clone.responsibilities = new Vector(this.responsibilities);
-        return clone;
-    }
-    
-    @ManyToOne(cascade={PERSIST, MERGE}, fetch=LAZY)
-    @JoinColumn(name="ADDR_ID")
-    public Address getAddress() { 
-        return m_address; 
-    }
-    
-    @ManyToOne(fetch=EAGER)
-    @JoinColumn(name="DEPT_ID")
-    public Department getDepartment() { 
-        return department; 
-    }
-    
-    @Column(name="F_NAME")
-    public String getFirstName() { 
-        return firstName; 
-    }
-    
-    @Convert("sex")
-    public Gender getGender() { 
-        return gender; 
-    }
-    
-    @Id
-    @GeneratedValue(strategy=TABLE, generator="EMPLOYEE_TABLE_GENERATOR")
-    @TableGenerator(
-        name="EMPLOYEE_TABLE_GENERATOR", 
-        table="JPA21_EMPLOYEE_SEQ", 
-        pkColumnName="SEQ_NAME", 
-        valueColumnName="SEQ_COUNT",
-        pkColumnValue="EMPLOYEE_SEQ",
-        initialValue=50
-    )
-    @Column(name="EMP_ID", length=21)
-	public Integer getId() { 
-        return id; 
-    }
-    
-    @Column(name="L_NAME")
-    public String getLastName() { 
-        return lastName; 
-    }
-
-    @OneToMany(cascade=ALL, mappedBy="manager")
-    public Collection<Employee> getManagedEmployees() { 
-        return managedEmployees; 
-    }
-    
-    @ManyToOne(cascade=PERSIST, fetch=LAZY)
-    public Employee getManager() { 
-        return manager; 
-    }
-    
-    @Embedded
-    @AttributeOverrides({
-        @AttributeOverride(name="startDate", column=@Column(name="START_DATE", nullable=false)),
-        @AttributeOverride(name="endDate", column=@Column(name="END_DATE", nullable=true))
-    })
-    public EmploymentPeriod getPeriod() {
-        return period;
-    }
-    
-    @OneToMany(cascade=ALL, mappedBy="owner", orphanRemoval=true)
-    public Collection<PhoneNumber> getPhoneNumbers() { 
-        return m_phoneNumbers; 
-    }
-
-    @ManyToMany(cascade={PERSIST, MERGE})
-    @JoinTable(
-        name="JPA21_EMP_PROJ",
-        joinColumns=@JoinColumn(name="EMPLOYEES_EMP_ID", referencedColumnName="EMP_ID"),
-        inverseJoinColumns=@JoinColumn(name="PROJECTS_PROJ_ID", referencedColumnName="PROJ_ID")
-    )
-    public Collection<Project> getProjects() { 
-        return projects; 
-    }
-    
-    @ElementCollection(targetClass=String.class)
-    @Column(name="DESCRIPTION")
-    @CollectionTable(
-        name="JPA21_RESPONS",
-        joinColumns=@JoinColumn(name="EMP_ID")
-    )
-    public Collection getResponsibilities() {
-        return responsibilities;
-    }
-
-    @Column(table="JPA21_SALARY")
-    public int getSalary() { 
-        return salary; 
-    }
-
-    @Enumerated
-    @Column(name="STATUS")
-    public EmployeeStatus getStatus() {
-        return status;
-    }
-    
-    @Version
-    @Column(name="VERSION")
-    public Integer getVersion() {
-        return version; 
-    }
-
-    public boolean isFemale() {
-        return gender.equals(Gender.Female);
-    }
-    
-    public boolean isMale() {
-        return gender.equals(Gender.Male);
-    }
-    
-    public void removeManagedEmployee(Employee emp) {
-        getManagedEmployees().remove(emp);
-    }
-
-    public void removePhoneNumber(PhoneNumber phone) {
-        // Note that getPhoneNumbers() will not have a phone number identical to 
-        // "phone", (because it's serialized) and this will take advantage of 
-        // equals() in PhoneNumber to remove properly
-        getPhoneNumbers().remove(phone);
-    }
-
-    public void removeProject(Project theProject) {
-        getProjects().remove(theProject);
-    }
-    
-    public void removeResponsibility(String responsibility) {
-        getResponsibilities().remove(responsibility);
-    }
-    
-    public void setAddress(Address address) {
-        this.m_address = address;
-    }
-    
-    public void setDepartment(Department department) {
-        this.department = department;
-    }
-
-    public void setFemale() {
-        this.gender = Gender.Female;
-    }
-       
-    public void setFirstName(String name) { 
-        this.firstName = name; 
-    }
-    
-    public void setGender(Gender gender) { 
-        this.gender = gender; 
-    }
-    
-    public void setId(Integer id) { 
-        this.id = id; 
-    }
-    
-    public void setLastName(String name) { 
-        this.lastName = name; 
-    }
-    
-    public void setMale() {
-        this.gender = Gender.Male;
-    }
-    
-    public void setManagedEmployees(Collection<Employee> managedEmployees) {
-        this.managedEmployees = managedEmployees;
-    }
-    
-    public void setManagerField(Employee manager) {
-        this.manager = manager;
-    }
-    
-    public void setManager(Employee manager) {
-        this.manager = manager;
-    }
-    
-    public void setPeriod(EmploymentPeriod period) {
-        this.period = period;
-    }
-
-    public void setPhoneNumbers(Collection<PhoneNumber> phoneNumbers) {
-        this.m_phoneNumbers = phoneNumbers;
-    }
-    
-    public void setProjects(Collection<Project> projects) {
-        this.projects = projects;
-    }
-    
-    public void setResponsibilities(Collection<String> responsibilities) {
-        this.responsibilities = responsibilities;
-    }
-    
-    public void setSalary(int salary) { 
-        this.salary = salary; 
-    }
-
-    public void setStatus(EmployeeStatus status) {
-        this.status = status;
-    }
-    
-    public void setVersion(Integer version) {
-        this.version = version;
-    }
-    
-    public String toString() {
-        return "Employee: " + getId();
-    }
-}
+/*******************************************************************************
+ * Copyright (c) 2012 Oracle and/or its affiliates. All rights reserved.
+ * This program and the accompanying materials are made available under the 
+ * terms of the Eclipse Public License v1.0 and Eclipse Distribution License v. 1.0 
+ * which accompanies this distribution. 
+ * The Eclipse Public License is available at http://www.eclipse.org/legal/epl-v10.html
+ * and the Eclipse Distribution License is available at 
+ * http://www.eclipse.org/org/documents/edl-v10.php.
+ *
+ * Contributors:
+ *     02/08/2012-2.4 Guy Pelletier 
+ *       - 350487: JPA 2.1 Specification defined support for Stored Procedure Calls
+ *     09/27/2012-2.5 Guy Pelletier
+ *       - 350487: JPA 2.1 Specification defined support for Stored Procedure Calls
+ ******************************************************************************/   
+package org.eclipse.persistence.testing.models.jpa21.advanced;
+
+import java.io.Serializable;
+import java.util.Collection;
+import java.util.List;
+import java.util.Vector;
+
+import javax.persistence.AttributeOverride;
+import javax.persistence.AttributeOverrides;
+import javax.persistence.CollectionTable;
+import javax.persistence.Column;
+import javax.persistence.ColumnResult;
+import javax.persistence.ConstructorResult;
+import javax.persistence.ElementCollection;
+import javax.persistence.Embedded;
+import javax.persistence.Entity;
+import javax.persistence.EntityResult;
+import javax.persistence.Enumerated;
+import javax.persistence.GeneratedValue;
+import javax.persistence.Id;
+import javax.persistence.JoinColumn;
+import javax.persistence.JoinTable;
+import javax.persistence.ManyToMany;
+import javax.persistence.ManyToOne;
+import javax.persistence.NamedStoredProcedureQueries;
+import javax.persistence.NamedStoredProcedureQuery;
+import javax.persistence.OneToMany;
+import javax.persistence.PrimaryKeyJoinColumn;
+import javax.persistence.SecondaryTable;
+import javax.persistence.SqlResultSetMapping;
+import javax.persistence.SqlResultSetMappings;
+import javax.persistence.StoredProcedureParameter;
+import javax.persistence.Table;
+import javax.persistence.TableGenerator;
+import javax.persistence.Version;
+
+import org.eclipse.persistence.annotations.Convert;
+import org.eclipse.persistence.annotations.ConversionValue;
+import org.eclipse.persistence.annotations.ObjectTypeConverter;
+import org.eclipse.persistence.annotations.TypeConverter;
+
+import org.eclipse.persistence.config.QueryHints;
+import org.eclipse.persistence.sessions.Record;
+import org.eclipse.persistence.sessions.Session;
+
+import static javax.persistence.CascadeType.*;
+import static javax.persistence.FetchType.*;
+import static javax.persistence.GenerationType.*;
+import static javax.persistence.ParameterMode.INOUT;
+import static javax.persistence.ParameterMode.OUT;
+import static javax.persistence.ParameterMode.REF_CURSOR;
+
+@Entity
+@Table(name="JPA21_EMPLOYEE")
+@SecondaryTable(
+    name="JPA21_SALARY",
+    pkJoinColumns=@PrimaryKeyJoinColumn(name="EMP_ID", referencedColumnName="EMP_ID")
+)
+@NamedStoredProcedureQueries({
+    @NamedStoredProcedureQuery(
+        name="ReadUsingMultipleResultSetMappings",
+        procedureName="Read_Multiple_Result_Sets",
+        resultSetMappings={"EmployeeResultSetMapping", "AddressResultSetMapping", "ProjectResultSetMapping", "EmployeeConstructorResultSetMapping"}
+    ),
+    @NamedStoredProcedureQuery(
+        name="ReadUsingUnNamedRefCursor",
+        procedureName="Read_Using_UnNamed_Cursor",
+        resultClasses={Employee.class},
+        parameters = {
+            @StoredProcedureParameter(mode=REF_CURSOR, type=void.class),
+        }
+    ),
+    @NamedStoredProcedureQuery(
+        name="ReadUsingNamedRefCursors",
+        procedureName="Read_Using_Named_Cursor",
+        resultClasses={Employee.class, Address.class},
+        parameters = {
+            @StoredProcedureParameter(mode=REF_CURSOR, name="CUR1", type=void.class),
+            @StoredProcedureParameter(mode=REF_CURSOR, name="CUR2", type=void.class)
+        }
+    )
+})
+@SqlResultSetMappings({
+    @SqlResultSetMapping(
+        name = "EmployeeResultSetMapping",
+        entities = {
+            @EntityResult(entityClass = Employee.class)
+        }
+    ),
+    @SqlResultSetMapping(
+        name = "EmployeeConstructorResultSetMapping",
+        classes = { 
+            @ConstructorResult(
+                targetClass = EmployeeDetails.class,
+                columns = {
+                    @ColumnResult(name="EMP_ID", type=Integer.class),
+                    @ColumnResult(name="F_NAME", type=String.class),
+                    @ColumnResult(name="L_NAME", type=String.class),
+                    @ColumnResult(name="R_COUNT", type=Integer.class)
+                }
+            )
+        }
+    )
+})
+@ObjectTypeConverter(
+    name="sex",
+    dataType=String.class,
+    objectType=org.eclipse.persistence.testing.models.jpa21.advanced.Employee.Gender.class,
+    conversionValues={
+        @ConversionValue(dataValue="F", objectValue="Female"),
+        @ConversionValue(dataValue="M", objectValue="Male")
+    }
+)
+public class Employee implements Serializable, Cloneable {
+    public enum EmployeeStatus {FULL_TIME, PART_TIME, CONTRACT}
+    public enum Gender { Female, Male }
+    
+    private int salary;
+    
+    private Integer id;
+    private Integer version;
+    
+    private Gender gender;
+    private EmployeeStatus status;
+    
+    private String lastName;
+    private String firstName;
+    
+    private Address m_address;
+    private Department department;
+    private Employee manager;
+    private EmploymentPeriod period;
+    
+    private Collection<Project> projects;
+    private Collection<String> responsibilities;
+    private Collection<PhoneNumber> m_phoneNumbers;
+    private Collection<Employee> managedEmployees;
+    
+    public Employee () {
+        this.m_phoneNumbers = new Vector<PhoneNumber>();
+        this.projects = new Vector<Project>();
+        this.managedEmployees = new Vector<Employee>();
+        this.responsibilities = new Vector<String>();
+    }
+    
+    public Employee(String firstName, String lastName){
+        this();
+        this.firstName = firstName;
+        this.lastName = lastName;
+    }
+    
+    public void addManagedEmployee(Employee emp) {
+        getManagedEmployees().add(emp);
+        emp.setManager(this);
+    }
+
+    public void addPhoneNumber(PhoneNumber phone) {
+        phone.setOwner(this);
+        getPhoneNumbers().add(phone);
+    }
+
+    public void addProject(Project theProject) {
+        getProjects().add(theProject);
+    }
+    
+    public void addResponsibility(String responsibility) {
+        getResponsibilities().add(responsibility);
+    }    
+    
+    public Employee clone() {
+        Employee clone = null;
+        try {
+            clone = (Employee)super.clone();
+        } catch (CloneNotSupportedException exception) {
+            throw new InternalError(exception.toString());
+        }
+        clone.projects = new Vector(this.projects);
+        clone.managedEmployees = new Vector(this.managedEmployees);
+        clone.responsibilities = new Vector(this.responsibilities);
+        return clone;
+    }
+    
+    @ManyToOne(cascade={PERSIST, MERGE}, fetch=LAZY)
+    @JoinColumn(name="ADDR_ID")
+    public Address getAddress() { 
+        return m_address; 
+    }
+    
+    @ManyToOne(fetch=EAGER)
+    @JoinColumn(name="DEPT_ID")
+    public Department getDepartment() { 
+        return department; 
+    }
+    
+    @Column(name="F_NAME")
+    public String getFirstName() { 
+        return firstName; 
+    }
+    
+    @Convert("sex")
+    public Gender getGender() { 
+        return gender; 
+    }
+    
+    @Id
+    @GeneratedValue(strategy=TABLE, generator="EMPLOYEE_TABLE_GENERATOR")
+    @TableGenerator(
+        name="EMPLOYEE_TABLE_GENERATOR", 
+        table="JPA21_EMPLOYEE_SEQ", 
+        pkColumnName="SEQ_NAME", 
+        valueColumnName="SEQ_COUNT",
+        pkColumnValue="EMPLOYEE_SEQ",
+        initialValue=50
+    )
+    @Column(name="EMP_ID", length=21)
+	public Integer getId() { 
+        return id; 
+    }
+    
+    @Column(name="L_NAME")
+    public String getLastName() { 
+        return lastName; 
+    }
+
+    @OneToMany(cascade=ALL, mappedBy="manager")
+    public Collection<Employee> getManagedEmployees() { 
+        return managedEmployees; 
+    }
+    
+    @ManyToOne(cascade=PERSIST, fetch=LAZY)
+    public Employee getManager() { 
+        return manager; 
+    }
+    
+    @Embedded
+    @AttributeOverrides({
+        @AttributeOverride(name="startDate", column=@Column(name="START_DATE", nullable=false)),
+        @AttributeOverride(name="endDate", column=@Column(name="END_DATE", nullable=true))
+    })
+    public EmploymentPeriod getPeriod() {
+        return period;
+    }
+    
+    @OneToMany(cascade=ALL, mappedBy="owner", orphanRemoval=true)
+    public Collection<PhoneNumber> getPhoneNumbers() { 
+        return m_phoneNumbers; 
+    }
+
+    @ManyToMany(cascade={PERSIST, MERGE})
+    @JoinTable(
+        name="JPA21_EMP_PROJ",
+        joinColumns=@JoinColumn(name="EMPLOYEES_EMP_ID", referencedColumnName="EMP_ID"),
+        inverseJoinColumns=@JoinColumn(name="PROJECTS_PROJ_ID", referencedColumnName="PROJ_ID")
+    )
+    public Collection<Project> getProjects() { 
+        return projects; 
+    }
+    
+    @ElementCollection(targetClass=String.class)
+    @Column(name="DESCRIPTION")
+    @CollectionTable(
+        name="JPA21_RESPONS",
+        joinColumns=@JoinColumn(name="EMP_ID")
+    )
+    public Collection getResponsibilities() {
+        return responsibilities;
+    }
+
+    @Column(table="JPA21_SALARY")
+    public int getSalary() { 
+        return salary; 
+    }
+
+    @Enumerated
+    @Column(name="STATUS")
+    public EmployeeStatus getStatus() {
+        return status;
+    }
+    
+    @Version
+    @Column(name="VERSION")
+    public Integer getVersion() {
+        return version; 
+    }
+
+    public boolean isFemale() {
+        return gender.equals(Gender.Female);
+    }
+    
+    public boolean isMale() {
+        return gender.equals(Gender.Male);
+    }
+    
+    public void removeManagedEmployee(Employee emp) {
+        getManagedEmployees().remove(emp);
+    }
+
+    public void removePhoneNumber(PhoneNumber phone) {
+        // Note that getPhoneNumbers() will not have a phone number identical to 
+        // "phone", (because it's serialized) and this will take advantage of 
+        // equals() in PhoneNumber to remove properly
+        getPhoneNumbers().remove(phone);
+    }
+
+    public void removeProject(Project theProject) {
+        getProjects().remove(theProject);
+    }
+    
+    public void removeResponsibility(String responsibility) {
+        getResponsibilities().remove(responsibility);
+    }
+    
+    public void setAddress(Address address) {
+        this.m_address = address;
+    }
+    
+    public void setDepartment(Department department) {
+        this.department = department;
+    }
+
+    public void setFemale() {
+        this.gender = Gender.Female;
+    }
+       
+    public void setFirstName(String name) { 
+        this.firstName = name; 
+    }
+    
+    public void setGender(Gender gender) { 
+        this.gender = gender; 
+    }
+    
+    public void setId(Integer id) { 
+        this.id = id; 
+    }
+    
+    public void setLastName(String name) { 
+        this.lastName = name; 
+    }
+    
+    public void setMale() {
+        this.gender = Gender.Male;
+    }
+    
+    public void setManagedEmployees(Collection<Employee> managedEmployees) {
+        this.managedEmployees = managedEmployees;
+    }
+    
+    public void setManagerField(Employee manager) {
+        this.manager = manager;
+    }
+    
+    public void setManager(Employee manager) {
+        this.manager = manager;
+    }
+    
+    public void setPeriod(EmploymentPeriod period) {
+        this.period = period;
+    }
+
+    public void setPhoneNumbers(Collection<PhoneNumber> phoneNumbers) {
+        this.m_phoneNumbers = phoneNumbers;
+    }
+    
+    public void setProjects(Collection<Project> projects) {
+        this.projects = projects;
+    }
+    
+    public void setResponsibilities(Collection<String> responsibilities) {
+        this.responsibilities = responsibilities;
+    }
+    
+    public void setSalary(int salary) { 
+        this.salary = salary; 
+    }
+
+    public void setStatus(EmployeeStatus status) {
+        this.status = status;
+    }
+    
+    public void setVersion(Integer version) {
+        this.version = version;
+    }
+    
+    public String toString() {
+        return "Employee: " + getId();
+    }
+}