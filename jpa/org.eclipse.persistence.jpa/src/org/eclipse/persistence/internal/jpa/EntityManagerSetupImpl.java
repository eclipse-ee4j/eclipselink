/*
 * Copyright (c) 1998, 2019 Oracle and/or its affiliates. All rights reserved.
<<<<<<< HEAD
 * Copyright (c) 1998, 2019 IBM Corporation. All rights reserved.
=======
 * Copyright (c) 1998, 2018 IBM Corporation. All rights reserved.
>>>>>>> 6982c0a0
 *
 * This program and the accompanying materials are made available under the
 * terms of the Eclipse Public License v. 2.0 which is available at
 * http://www.eclipse.org/legal/epl-2.0,
 * or the Eclipse Distribution License v. 1.0 which is available at
 * http://www.eclipse.org/org/documents/edl-v10.php.
 *
 * SPDX-License-Identifier: EPL-2.0 OR BSD-3-Clause
 */

// Contributors:
//     Oracle - initial API and implementation from Oracle TopLink
//
//     05/28/2008-1.0M8 Andrei Ilitchev
//        - 224964: Provide support for Proxy Authentication through JPA.
//        Added updateConnectionPolicy method to support EXCLUSIVE_CONNECTION property.
//        Some methods, like setSessionEventListener called from deploy still used predeploy properties,
//        that meant it was impossible to set listener through createEMF property in SE case with an agent - fixed that.
//        Also if creating / closing the same emSetupImpl many times (24 in my case) "java.lang.OutOfMemoryError: PermGen space" resulted:
//        partially fixed partially worked around this - see a big comment in predeploy method.
//     12/23/2008-1.1M5 Michael O'Brien
//        - 253701: add persistenceInitializationHelper field used by undeploy() to clear the JavaSECMPInitializer
//     10/14/2009-2.0      Michael O'Brien
//        - 266912: add Metamodel instance field as part of the JPA 2.0 implementation
//     10/21/2009-2.0 Guy Pelletier
//       - 290567: mappedbyid support incomplete
//     cdelahun - Bug 214534: changes to allow JMSPublishingTransportManager configuration through properties
//     05/14/2010-2.1 Guy Pelletier
//       - 253083: Add support for dynamic persistence using ORM.xml/eclipselink-orm.xml
//     04/01/2011-2.3 Guy Pelletier
//       - 337323: Multi-tenant with shared schema support (part 2)
//     06/30/2011-2.3.1 Guy Pelletier
//       - 341940: Add disable/enable allowing native queries
//     09/20/2011-2.3.1 Guy Pelletier
//       - 357476: Change caching default to ISOLATED for multitenant's using a shared EMF.
//     08/01/2012-2.5 Chris Delahunt
//       - 371950: Metadata caching
//     12/24/2012-2.5 Guy Pelletier
//       - 389090: JPA 2.1 DDL Generation Support
//     01/08/2013-2.5 Guy Pelletier
//       - 389090: JPA 2.1 DDL Generation Support
//     01/11/2013-2.5 Guy Pelletier
//       - 389090: JPA 2.1 DDL Generation Support
//     01/16/2013-2.5 Guy Pelletier
//       - 389090: JPA 2.1 DDL Generation Support
//     01/24/2013-2.5 Guy Pelletier
//       - 389090: JPA 2.1 DDL Generation Support
//     02/04/2013-2.5 Guy Pelletier
//       - 389090: JPA 2.1 DDL Generation Support
//     02/19/2013-2.5 Guy Pelletier
//       - 389090: JPA 2.1 DDL Generation Support
//     08/11/2014-2.5 Rick Curtis
//       - 440594: Tolerate invalid NamedQuery at EntityManager creation.
//     11/20/2014-2.5 Rick Curtis
//       - 452187: Support multiple ClassLoaders to load properties.
//     01/05/2015 Rick Curtis
//       - 455683: Automatically detect target server
//     01/13/2015 - Rick Curtis
//       - 438871 : Add support for writing statement terminator character(s) when generating ddl to script.
//     02/19/2015 - Rick Curtis
//       - 458877 : Add national character support
//     03/04/2015 - Will Dazey
//       - 460862 : Added support for JTA schema generation without JTA-DS
//     03/23/2015 - Rick Curtis
//       - 462888 : SessionCustomizer instance based configuration
//     08/24/2015 - Dalia Abo Sheasha
//       - 475285 : Create a generic application-id property to generate unique session names
//     09/03/2015 - Will Dazey
//       - 456067 : Added support for defining query timeout units
//     09/28/2015 - Will Dazey
//       - 478331 : Added support for defining local or server as the default locale for obtaining timestamps
//     11/05/2015 - Dalia Abo Sheasha
//       - 480787 : Wrap several privileged method calls with a doPrivileged block
//     12/03/2015-2.6 Dalia Abo Sheasha
//       - 483582: Add the javax.persistence.sharedCache.mode property
//     09/29/2016-2.7 Tomas Kraus
//       - 426852: @GeneratedValue(strategy=GenerationType.IDENTITY) support in Oracle 12c
//     09/14/2017-2.6 Will Dazey
//       - 522312: Add the eclipselink.sequencing.start-sequence-at-nextval property
//     10/24/2017-3.0 Tomas Kraus
//       - 526419: Modify EclipseLink to reflect changes in JTA 1.1.
//     01/16/2018-2.7 Joe Grassel
//       - 529907: EntityManagerSetupImpl.addBeanValidationListeners() should fall back on old method for finding helperClass
//     12/06/2018 - Will Dazey
//       - 542491: Add new 'eclipselink.jdbc.force-bind-parameters' property to force enable binding
//     09/02/2019-3.0 Alexandre Jacob
//        - 527415: Fix code when locale is tr, az or lt
package org.eclipse.persistence.internal.jpa;

import static org.eclipse.persistence.config.PersistenceUnitProperties.DDL_GENERATION;
import static org.eclipse.persistence.config.PersistenceUnitProperties.NONE;
import static org.eclipse.persistence.config.PersistenceUnitProperties.SCHEMA_GENERATION_CREATE_ACTION;
import static org.eclipse.persistence.config.PersistenceUnitProperties.SCHEMA_GENERATION_CREATE_DATABASE_SCHEMAS;
import static org.eclipse.persistence.config.PersistenceUnitProperties.SCHEMA_GENERATION_CREATE_SCRIPT_SOURCE;
import static org.eclipse.persistence.config.PersistenceUnitProperties.SCHEMA_GENERATION_CREATE_SOURCE;
import static org.eclipse.persistence.config.PersistenceUnitProperties.SCHEMA_GENERATION_DATABASE_ACTION;
import static org.eclipse.persistence.config.PersistenceUnitProperties.SCHEMA_GENERATION_DROP_ACTION;
import static org.eclipse.persistence.config.PersistenceUnitProperties.SCHEMA_GENERATION_DROP_AND_CREATE_ACTION;
import static org.eclipse.persistence.config.PersistenceUnitProperties.SCHEMA_GENERATION_DROP_SCRIPT_SOURCE;
import static org.eclipse.persistence.config.PersistenceUnitProperties.SCHEMA_GENERATION_DROP_SOURCE;
import static org.eclipse.persistence.config.PersistenceUnitProperties.SCHEMA_GENERATION_METADATA_SOURCE;
import static org.eclipse.persistence.config.PersistenceUnitProperties.SCHEMA_GENERATION_METADATA_THEN_SCRIPT_SOURCE;
import static org.eclipse.persistence.config.PersistenceUnitProperties.SCHEMA_GENERATION_NONE_ACTION;
import static org.eclipse.persistence.config.PersistenceUnitProperties.SCHEMA_GENERATION_SCRIPTS_ACTION;
import static org.eclipse.persistence.config.PersistenceUnitProperties.SCHEMA_GENERATION_SCRIPTS_CREATE_TARGET;
import static org.eclipse.persistence.config.PersistenceUnitProperties.SCHEMA_GENERATION_SCRIPTS_DROP_TARGET;
import static org.eclipse.persistence.config.PersistenceUnitProperties.SCHEMA_GENERATION_SCRIPT_SOURCE;
import static org.eclipse.persistence.config.PersistenceUnitProperties.SCHEMA_GENERATION_SCRIPT_THEN_METADATA_SOURCE;
import static org.eclipse.persistence.config.PersistenceUnitProperties.SCHEMA_GENERATION_SQL_LOAD_SCRIPT_SOURCE;
import static org.eclipse.persistence.internal.jpa.EntityManagerFactoryProvider.generateDefaultTables;
import static org.eclipse.persistence.internal.jpa.EntityManagerFactoryProvider.getConfigProperty;
import static org.eclipse.persistence.internal.jpa.EntityManagerFactoryProvider.getConfigPropertyAsString;
import static org.eclipse.persistence.internal.jpa.EntityManagerFactoryProvider.getConfigPropertyAsStringLogDebug;
import static org.eclipse.persistence.internal.jpa.EntityManagerFactoryProvider.getConfigPropertyLogDebug;
import static org.eclipse.persistence.internal.jpa.EntityManagerFactoryProvider.hasConfigProperty;
import static org.eclipse.persistence.internal.jpa.EntityManagerFactoryProvider.login;
import static org.eclipse.persistence.internal.jpa.EntityManagerFactoryProvider.mergeMaps;
import static org.eclipse.persistence.internal.jpa.EntityManagerFactoryProvider.translateOldProperties;
import static org.eclipse.persistence.internal.jpa.EntityManagerFactoryProvider.warnOldProperties;

import java.io.File;
import java.io.FileOutputStream;
import java.io.FileWriter;
import java.io.IOException;
import java.io.InputStreamReader;
import java.io.Reader;
import java.io.UnsupportedEncodingException;
import java.io.Writer;
import java.lang.reflect.Constructor;
import java.lang.reflect.Field;
import java.lang.reflect.InvocationTargetException;
import java.lang.reflect.Method;
import java.net.MalformedURLException;
import java.net.URL;
import java.net.URLConnection;
import java.net.URLDecoder;
import java.rmi.Naming;
import java.rmi.RemoteException;
import java.security.AccessController;
import java.security.PrivilegedAction;
import java.security.PrivilegedActionException;
import java.util.ArrayList;
import java.util.Collection;
import java.util.Collections;
import java.util.HashMap;
import java.util.HashSet;
import java.util.Iterator;
import java.util.List;
import java.util.Locale;
import java.util.Map;
import java.util.Set;
import java.util.StringTokenizer;
import java.util.concurrent.ConcurrentMap;
import java.util.concurrent.TimeUnit;

import javax.persistence.OptimisticLockException;
import javax.persistence.PersistenceException;
import javax.persistence.SharedCacheMode;
import javax.persistence.ValidationMode;
import javax.persistence.metamodel.Attribute;
import javax.persistence.metamodel.CollectionAttribute;
import javax.persistence.metamodel.ListAttribute;
import javax.persistence.metamodel.ManagedType;
import javax.persistence.metamodel.MapAttribute;
import javax.persistence.metamodel.Metamodel;
import javax.persistence.metamodel.SetAttribute;
import javax.persistence.metamodel.SingularAttribute;
import javax.persistence.spi.ClassTransformer;
import javax.persistence.spi.PersistenceUnitInfo;
import javax.persistence.spi.PersistenceUnitTransactionType;

import org.eclipse.persistence.annotations.IdValidation;
import org.eclipse.persistence.config.BatchWriting;
import org.eclipse.persistence.config.CacheCoordinationProtocol;
import org.eclipse.persistence.config.CacheIsolationType;
import org.eclipse.persistence.config.DescriptorCustomizer;
import org.eclipse.persistence.config.ExclusiveConnectionMode;
import org.eclipse.persistence.config.LoggerType;
import org.eclipse.persistence.config.ParserType;
import org.eclipse.persistence.config.PersistenceUnitProperties;
import org.eclipse.persistence.config.ProfilerType;
import org.eclipse.persistence.config.PropertiesUtils;
import org.eclipse.persistence.config.RemoteProtocol;
import org.eclipse.persistence.config.SessionCustomizer;
import org.eclipse.persistence.descriptors.ClassDescriptor;
import org.eclipse.persistence.descriptors.MultitenantPolicy;
import org.eclipse.persistence.descriptors.SchemaPerMultitenantPolicy;
import org.eclipse.persistence.descriptors.TimestampLockingPolicy;
import org.eclipse.persistence.descriptors.partitioning.PartitioningPolicy;
import org.eclipse.persistence.dynamic.DynamicClassLoader;
import org.eclipse.persistence.eis.EISConnectionSpec;
import org.eclipse.persistence.eis.EISLogin;
import org.eclipse.persistence.eis.EISPlatform;
import org.eclipse.persistence.exceptions.ConversionException;
import org.eclipse.persistence.exceptions.DatabaseException;
import org.eclipse.persistence.exceptions.DescriptorException;
import org.eclipse.persistence.exceptions.EclipseLinkException;
import org.eclipse.persistence.exceptions.EntityManagerSetupException;
import org.eclipse.persistence.exceptions.ExceptionHandler;
import org.eclipse.persistence.exceptions.IntegrityException;
import org.eclipse.persistence.exceptions.PersistenceUnitLoadingException;
import org.eclipse.persistence.exceptions.ValidationException;
import org.eclipse.persistence.internal.databaseaccess.BatchWritingMechanism;
import org.eclipse.persistence.internal.databaseaccess.DatabaseAccessor;
import org.eclipse.persistence.internal.databaseaccess.DatasourcePlatform;
import org.eclipse.persistence.internal.databaseaccess.Platform;
import org.eclipse.persistence.internal.descriptors.OptimisticLockingPolicy;
import org.eclipse.persistence.internal.descriptors.OptimisticLockingPolicy.LockOnChange;
import org.eclipse.persistence.internal.helper.ClassConstants;
import org.eclipse.persistence.internal.helper.ConcurrencyManager;
import org.eclipse.persistence.internal.helper.Helper;
import org.eclipse.persistence.internal.helper.JPAClassLoaderHolder;
import org.eclipse.persistence.internal.helper.JPAConversionManager;
import org.eclipse.persistence.internal.jpa.deployment.BeanValidationInitializationHelper;
import org.eclipse.persistence.internal.jpa.deployment.PersistenceUnitProcessor;
import org.eclipse.persistence.internal.jpa.deployment.SEPersistenceUnitInfo;
import org.eclipse.persistence.internal.jpa.jdbc.DataSourceImpl;
import org.eclipse.persistence.internal.jpa.metadata.MetadataHelper;
import org.eclipse.persistence.internal.jpa.metadata.MetadataLogger;
import org.eclipse.persistence.internal.jpa.metadata.MetadataProcessor;
import org.eclipse.persistence.internal.jpa.metadata.MetadataProject;
import org.eclipse.persistence.internal.jpa.metadata.accessors.objects.MetadataAsmFactory;
import org.eclipse.persistence.internal.jpa.metadata.xml.XMLEntityMappingsReader;
import org.eclipse.persistence.internal.jpa.metamodel.ManagedTypeImpl;
import org.eclipse.persistence.internal.jpa.metamodel.MetamodelImpl;
import org.eclipse.persistence.internal.jpa.metamodel.proxy.AttributeProxyImpl;
import org.eclipse.persistence.internal.jpa.metamodel.proxy.CollectionAttributeProxyImpl;
import org.eclipse.persistence.internal.jpa.metamodel.proxy.ListAttributeProxyImpl;
import org.eclipse.persistence.internal.jpa.metamodel.proxy.MapAttributeProxyImpl;
import org.eclipse.persistence.internal.jpa.metamodel.proxy.SetAttributeProxyImpl;
import org.eclipse.persistence.internal.jpa.metamodel.proxy.SingularAttributeProxyImpl;
import org.eclipse.persistence.internal.jpa.weaving.ClassDetails;
import org.eclipse.persistence.internal.jpa.weaving.PersistenceWeaver;
import org.eclipse.persistence.internal.jpa.weaving.TransformerFactory;
import org.eclipse.persistence.internal.localization.ExceptionLocalization;
import org.eclipse.persistence.internal.localization.LoggingLocalization;
import org.eclipse.persistence.internal.security.PrivilegedAccessHelper;
import org.eclipse.persistence.internal.security.PrivilegedClassForName;
import org.eclipse.persistence.internal.security.PrivilegedGetDeclaredField;
import org.eclipse.persistence.internal.security.PrivilegedGetDeclaredFields;
import org.eclipse.persistence.internal.security.PrivilegedGetDeclaredMethod;
import org.eclipse.persistence.internal.security.PrivilegedGetValueFromField;
import org.eclipse.persistence.internal.security.PrivilegedMethodInvoker;
import org.eclipse.persistence.internal.security.PrivilegedNewInstanceFromClass;
import org.eclipse.persistence.internal.security.SecurableObjectHolder;
import org.eclipse.persistence.internal.sessions.AbstractSession;
import org.eclipse.persistence.internal.sessions.DatabaseSessionImpl;
import org.eclipse.persistence.internal.sessions.PropertiesHandler;
import org.eclipse.persistence.internal.sessions.remote.RemoteConnection;
import org.eclipse.persistence.jpa.metadata.FileBasedProjectCache;
import org.eclipse.persistence.jpa.metadata.MetadataSource;
import org.eclipse.persistence.jpa.metadata.ProjectCache;
import org.eclipse.persistence.jpa.metadata.XMLMetadataSource;
import org.eclipse.persistence.logging.AbstractSessionLog;
import org.eclipse.persistence.logging.DefaultSessionLog;
import org.eclipse.persistence.logging.SessionLog;
import org.eclipse.persistence.platform.database.converters.StructConverter;
import org.eclipse.persistence.platform.database.events.DatabaseEventListener;
import org.eclipse.persistence.platform.database.partitioning.DataPartitioningCallback;
import org.eclipse.persistence.platform.server.CustomServerPlatform;
import org.eclipse.persistence.platform.server.ServerPlatform;
import org.eclipse.persistence.platform.server.ServerPlatformBase;
import org.eclipse.persistence.platform.server.ServerPlatformUtils;
import org.eclipse.persistence.queries.QueryResultsCachePolicy;
import org.eclipse.persistence.sequencing.Sequence;
import org.eclipse.persistence.sessions.Connector;
import org.eclipse.persistence.sessions.DatabaseLogin;
import org.eclipse.persistence.sessions.DatasourceLogin;
import org.eclipse.persistence.sessions.DefaultConnector;
import org.eclipse.persistence.sessions.ExternalTransactionController;
import org.eclipse.persistence.sessions.JNDIConnector;
import org.eclipse.persistence.sessions.Project;
import org.eclipse.persistence.sessions.Session;
import org.eclipse.persistence.sessions.SessionEventListener;
import org.eclipse.persistence.sessions.SessionProfiler;
import org.eclipse.persistence.sessions.broker.SessionBroker;
import org.eclipse.persistence.sessions.coordination.MetadataRefreshListener;
import org.eclipse.persistence.sessions.coordination.RemoteCommandManager;
import org.eclipse.persistence.sessions.coordination.TransportManager;
import org.eclipse.persistence.sessions.coordination.jms.JMSPublishingTransportManager;
import org.eclipse.persistence.sessions.coordination.jms.JMSTopicTransportManager;
import org.eclipse.persistence.sessions.coordination.rmi.RMITransportManager;
import org.eclipse.persistence.sessions.factories.SessionManager;
import org.eclipse.persistence.sessions.factories.XMLSessionConfigLoader;
import org.eclipse.persistence.sessions.remote.RemoteSession;
import org.eclipse.persistence.sessions.remote.rmi.RMIConnection;
import org.eclipse.persistence.sessions.remote.rmi.RMIServerSessionManager;
import org.eclipse.persistence.sessions.remote.rmi.RMIServerSessionManagerDispatcher;
import org.eclipse.persistence.sessions.serializers.JavaSerializer;
import org.eclipse.persistence.sessions.serializers.Serializer;
import org.eclipse.persistence.sessions.server.ConnectionPolicy;
import org.eclipse.persistence.sessions.server.ConnectionPool;
import org.eclipse.persistence.sessions.server.ExternalConnectionPool;
import org.eclipse.persistence.sessions.server.ReadConnectionPool;
import org.eclipse.persistence.sessions.server.ServerSession;
import org.eclipse.persistence.tools.profiler.PerformanceMonitor;
import org.eclipse.persistence.tools.profiler.PerformanceProfiler;
import org.eclipse.persistence.tools.profiler.QueryMonitor;
import org.eclipse.persistence.tools.schemaframework.SchemaManager;
import org.eclipse.persistence.tools.tuning.SafeModeTuner;
import org.eclipse.persistence.tools.tuning.SessionTuner;
import org.eclipse.persistence.tools.tuning.StandardTuner;

/**
 * INTERNAL:
 * This class handles deployment of a persistence unit.
 * In predeploy the meta-data is processed and weaver transformer is returned to allow weaving of the persistent classes.
 * In deploy the project and session are initialize and registered.
 */
public class EntityManagerSetupImpl implements MetadataRefreshListener {
    /*
     * Design Pattern in use: Builder pattern
     * EntityManagerSetupImpl, MetadataProcessor and MetadataProject
     * play the role of director, builder and product respectively.
     * See processORMetadata which is the factory method.
     *
     */

    // this name should uniquely identify the persistence unit
    protected String persistenceUnitUniqueName;
    // session name should uniquely identify the session
    protected String sessionName;

    protected MetadataProcessor processor = null;
    /** Holds a reference to the weaver class transformer so it can be cleared after login. */
    protected PersistenceWeaver weaver = null;
    protected PersistenceUnitInfo persistenceUnitInfo = null;
    // count a number of open factories that use this object.
    protected int factoryCount = 0;
    protected AbstractSession session = null;
    // true if predeploy called by createContainerEntityManagerFactory; false - createEntityManagerFactory
    protected boolean isInContainerMode = false;
    protected boolean isSessionLoadedFromSessionsXML=false;
    //project caching:
    protected ProjectCache projectCacheAccessor = null;
    protected boolean shouldBuildProject = true;
    // indicates whether weaving was used on the first run through predeploy (in STATE_INITIAL)
    protected Boolean enableWeaving = null;
    // indicates that classes have already been woven
    protected boolean isWeavingStatic = false;
    // used by static weaving
    protected StaticWeaveInfo staticWeaveInfo;
    protected SecurableObjectHolder securableObjectHolder = new SecurableObjectHolder();
    // used by deploy method
    protected ConcurrencyManager deployLock = new ConcurrencyManager();

    protected boolean requiresConnection;

    // 266912: Criteria API and Metamodel API (See Ch 5 of the JPA 2.0 Specification)
    /** Reference to the Metamodel for this deployment and session.
     * Please use the accessor and not the instance variable directly*/
    private Metamodel metaModel;

    protected List<StructConverter> structConverters = null;
    // factoryCount==0; session==null
    public static final String STATE_INITIAL        = "Initial";

    // session != null
    public static final String STATE_PREDEPLOYED    = "Predeployed";

    // factoryCount>0; session != null; session stored in SessionManager
    // for compositeMember factoryCount is always 0; session is never stored in SessionBroker
    // the session has not yet connected for the first time or failed to connect for the first time
    public static final String STATE_HALF_DEPLOYED  = "HalfDeployed";

    // factoryCount>0; session != null; session stored in SessionManager
    // for compositeMember factoryCount is always 0; session is never stored in SessionBroker
    // the session has connected for the first time
    public static final String STATE_DEPLOYED       = "Deployed";

    // factoryCount==0; session==null
    public static final String STATE_PREDEPLOY_FAILED="PredeployFailed";

    // factoryCount>0; session != null
    // for compositeMember factoryCount is always 0
    public static final String STATE_DEPLOY_FAILED  = "DeployFailed";

    // factoryCount==0; session==null
    public static final String STATE_UNDEPLOYED     = "Undeployed";

    // factoryCount==0; session==null
    // only composite member persistence unit can be in this state
    public static final String STATE_HALF_PREDEPLOYED_COMPOSITE_MEMBER = "HalfPredeployedCompositeMember";

    /**
     *     Initial -----&gt; HalfPredeployedCompositeMember -----&gt; PredeployFailed
     *                    |        ^                   |
     *                    V-------&gt;|                   V
     *                                                Predeployed
     */
    protected String state = STATE_INITIAL;

    /**
     *     Initial -----------&gt; PredeployFailed ---
     *           |                                |
     *           V                                |
     *         Predeployed ---&gt; DeployFailed --   |
     *           |                            |   |
     *           V                            V   V
     *         HalfDeployed --&gt; Deployed -&gt; Undeployed
     *           |                            ^
     *           V                            |
     *         DeployFailed -------------------
     *
     */


    public static final String ERROR_LOADING_XML_FILE = "error_loading_xml_file";
    public static final String EXCEPTION_LOADING_ENTITY_CLASS = "exception_loading_entity_class";

    /*
     * Properties used to generate sessionName if none is provided.
     */
    public static String[] connectionPropertyNames = {
        PersistenceUnitProperties.TRANSACTION_TYPE,
        PersistenceUnitProperties.JTA_DATASOURCE,
        PersistenceUnitProperties.NON_JTA_DATASOURCE,
        PersistenceUnitProperties.JDBC_URL,
        PersistenceUnitProperties.JDBC_USER,
        PersistenceUnitProperties.NOSQL_CONNECTION_SPEC,
        PersistenceUnitProperties.NOSQL_CONNECTION_FACTORY,
        PersistenceUnitProperties.NOSQL_USER,
        PersistenceUnitProperties.JDBC_CONNECTOR
    };

    /*
     * Composite, not null only if it's a composite member.
     */
    protected EntityManagerSetupImpl compositeEmSetupImpl;

    /*
     * Composite members, not null only if it's a composite.
     */
    protected Set<EntityManagerSetupImpl> compositeMemberEmSetupImpls;

    /*
     * In HalfPredeployedCompositeMember predeploy method called several times,
     * each call uses mode, then updating it before returning.
     * So mode value could be viewed as a substate of HalfPredeployedCompositeMember state.
     * The mode is required for staging of processing OR metadata for composite members:
     * each processing stage should be completed for ALL composite members before
     * any one of then could proceed to the next processing stage.
     */
    PersistenceUnitProcessor.Mode mode;

    boolean throwExceptionOnFail;
    boolean weaveChangeTracking;
    boolean weaveLazy;
    boolean weaveEager;
    boolean weaveFetchGroups;
    boolean weaveInternal;
    boolean weaveRest;
    boolean weaveMappedSuperClass;

    /**
     * Used to indicate that an EntityManagerFactoryImpl based on this
     * EntityManagerSetupImpl has been refreshed.  This means this EntityManagerSetupImpl
     * will no longer be associated with new EntityManagerFactories
     */
    protected boolean isMetadataExpired = false;
    /*
     * Used to distinguish the various DDL options
     */
    protected enum TableCreationType {NONE, CREATE, DROP, DROP_AND_CREATE, EXTEND};

    /*
     * PersistenceException responsible for the invalid state.
     */
    protected PersistenceException persistenceException;

    public EntityManagerSetupImpl(String persistenceUnitUniqueName, String sessionName) {
        this.persistenceUnitUniqueName = persistenceUnitUniqueName;
        this.sessionName = sessionName;
        this.requiresConnection = true;
    }

    public EntityManagerSetupImpl() {
        this("", "");
    }

    protected static String addFileSeperator(String appLocation) {
        int strLength = appLocation.length();
        if (appLocation.substring(strLength -1, strLength).equals(File.separator)) {
            return appLocation;
        } else {
            return appLocation + File.separator;
        }
    }

    /*
     * Return session name if specified.
     * Otherwise build one from the connection properties names and values.
     * Note that specifying value "" in properties causes
     * the property value specified in PersistenceUnitInfo to be ignored.
     * Never returns null.
     */
    public static String getOrBuildSessionName(Map properties, PersistenceUnitInfo puInfo, String persistenceUnitUniqueName) {
        // Weblogic server was found to prefix the file path on Windows platform with a slash, so mandating that for compatibility
        String persistenceUnitName = assertCompatiblePersistenceUnitName(persistenceUnitUniqueName);

        // if SESSION_NAME is specified in either properties or puInfo properties - use it as session name (unless it's an empty String).
        String sessionName = (String)properties.get(PersistenceUnitProperties.SESSION_NAME);
        if (sessionName == null) {
            sessionName = (String)puInfo.getProperties().get(PersistenceUnitProperties.SESSION_NAME);
        }
        // Specifying empty String in properties allows to remove SESSION_NAME specified in puInfo properties.
        if(sessionName != null && sessionName.length() > 0) {
            return sessionName;
        }

        // ELBug 355603 - Prepend the application id if present in properties.
        // This property will be set by the WebLogic Server if the persistence unit
        // is deployed as part of shared library to construct a unique session name
        String applicationId = (String)properties.get("weblogic.application-id");

        // ELBug 475285 - Added a more generic version of the weblogic.application-id property.
        if (applicationId == null) {
            applicationId = (String) properties.get("eclipselink.application-id");
        }

        if (isComposite(puInfo)) {
            // Composite doesn't use connection properties.
            if (applicationId != null) {
                return applicationId + persistenceUnitName;
            }

            return persistenceUnitName;
        } else {
            // In case no SESSION_NAME specified (or empty String) - build one
            // by concatenating persistenceUnitUniqueName and suffix build of connection properties' names and values.
            if (applicationId != null) {
                return applicationId + persistenceUnitName + buildSessionNameSuffixFromConnectionProperties(properties);
            }

            return persistenceUnitName + buildSessionNameSuffixFromConnectionProperties(properties);
        }
    }

    private static String assertCompatiblePersistenceUnitName(String persistenceUnitUniqueName) {
        if(persistenceUnitUniqueName != null && !persistenceUnitUniqueName.startsWith("/")) {
            return '/' + persistenceUnitUniqueName;
        }
        return persistenceUnitUniqueName;
    }

    protected static String buildSessionNameSuffixFromConnectionProperties(Map properties) {
        StringBuilder suffix = new StringBuilder(32);
        for (int i=0; i < connectionPropertyNames.length; i++) {
            String name = connectionPropertyNames[i];
            Object value = properties.get(name);
            if (value != null) {
                String strValue = null;
                if (value instanceof String) {
                    strValue = (String)value;
                } else {
                    if (value instanceof javax.sql.DataSource) {
                        // value of JTA_DATASOURCE / NON_JTA_DATASOURCE may be a DataSource (we would prefer DataSource name)
                        strValue = Integer.toString(System.identityHashCode(value));
                    } else if (value instanceof PersistenceUnitTransactionType) {
                        strValue = value.toString();
                    } else {
                        strValue = Integer.toString(System.identityHashCode(value));
                    }
                }
                // don't set an empty String
                if (strValue.length() > 0) {
                    suffix.append("_").append(Helper.getShortClassName(name)).append("=").append(strValue);
                }
            }
        }
        return suffix.toString();
    }

    /*
     * Should only be called when emSetupImpl created during SE initialization is set into a new EMF.
     * emSetupImpl must be in PREDEPLOYED state.
     */
    public void changeSessionName(String newSessionName) {
        if(!session.getName().equals(newSessionName)) {
            session.log(SessionLog.FINEST, SessionLog.PROPERTIES, "session_name_change", new Object[]{getPersistenceUnitInfo().getPersistenceUnitName(), session.getName(), newSessionName});
            sessionName = newSessionName;
            session.setName(newSessionName);
        }
    }

    /**
     * This method can be used to ensure the session represented by emSetupImpl
     * is removed from the SessionManager.
     */
    protected void removeSessionFromGlobalSessionManager() {
        if (this.session != null){
            try {
                if (this.session.isDatabaseSession() && this.session.isConnected()) {
                    getDatabaseSession().logout();
                }
            } finally {
                SessionManager manager = SessionManager.getManager();
                manager.getSessions().remove(this.session.getName(), this.session);
                manager.destroy();
            }
        }
    }

    /**
     * Deploy a persistence session and return an EntityManagerFactory.
     *
     * Deployment takes a session that was partially created in the predeploy call and makes it whole.
     *
     * This means doing any configuration that requires the real class definitions for the entities.  In
     * the predeploy phase we were in a stage where we were not let allowed to load the real classes.
     *
     * Deploy could be called several times - but only the first call does the actual deploying -
     * additional calls allow to update session properties (in case the session is not connected).
     *
     * Note that there is no need to synchronize deploy method - it doesn't alter factoryCount
     * and while deploy is executed no other method can alter the current state
     * (predeploy call would just increment factoryCount; undeploy call would not drop factoryCount to 0).
     * However precautions should be taken to handle concurrent calls to deploy, because those may
     * alter the current state or connect the session.
     *
     * @param realClassLoader The class loader that was used to load the entity classes. This loader
     *               will be maintained for the lifespan of the loaded classes.
     * @param additionalProperties added to persistence unit properties for updateServerSession overriding existing properties.
     *              In JSE case it allows to alter properties in main (as opposed to preMain where preDeploy is called).
     * @return An EntityManagerFactory to be used by the Container to obtain EntityManagers
     */
    public AbstractSession deploy(ClassLoader realClassLoader, Map additionalProperties) {
        if (this.state != STATE_PREDEPLOYED && this.state != STATE_DEPLOYED && this.state != STATE_HALF_DEPLOYED) {
            if (mustBeCompositeMember()) {
                throw new PersistenceException(EntityManagerSetupException.compositeMemberCannotBeUsedStandalone(this.persistenceUnitInfo.getPersistenceUnitName()));
            }
            throw new PersistenceException(EntityManagerSetupException.cannotDeployWithoutPredeploy(this.persistenceUnitInfo.getPersistenceUnitName(), this.state, this.persistenceException));
        }
        // state is PREDEPLOYED or DEPLOYED
        this.session.log(SessionLog.FINEST, SessionLog.JPA, "deploy_begin", new Object[]{getPersistenceUnitInfo().getPersistenceUnitName(), this.session.getName(), this.state, this.factoryCount});

        ClassLoader classLoaderToUse = realClassLoader;

        if (additionalProperties.containsKey(PersistenceUnitProperties.CLASSLOADER)) {
            classLoaderToUse = (ClassLoader) additionalProperties.get(PersistenceUnitProperties.CLASSLOADER);
        } else if ((this.processor != null) && (this.processor.getProject() != null) && (this.processor.getProject().hasVirtualClasses()) && (this.state == STATE_PREDEPLOYED) && (!(classLoaderToUse instanceof DynamicClassLoader))) {
            classLoaderToUse = new DynamicClassLoader(classLoaderToUse);
        }

        // indicates whether session has failed to connect, determines whether HALF_DEPLOYED state should be kept in case of exception.
        boolean isLockAcquired = false;
        try {
            Map deployProperties = mergeMaps(additionalProperties, this.persistenceUnitInfo.getProperties());
            updateTunerPreDeploy(deployProperties, classLoaderToUse);
            translateOldProperties(deployProperties, this.session);
            if (isComposite()) {
                updateCompositeMembersProperties(deployProperties);
            }
            if (this.state == STATE_PREDEPLOYED) {
                this.deployLock.acquire();
                isLockAcquired = true;
                if (this.state == STATE_PREDEPLOYED) {
                    if (this.shouldBuildProject && !this.isSessionLoadedFromSessionsXML) {
                        if (isComposite()) {
                            deployCompositeMembers(deployProperties, classLoaderToUse);
                        } else {
                            if (this.processor.getMetadataSource() != null) {
                                Map metadataProperties = this.processor.getMetadataSource().getPropertyOverrides(deployProperties, classLoaderToUse, this.session.getSessionLog());
                                if (metadataProperties != null && !metadataProperties.isEmpty()) {
                                    translateOldProperties(metadataProperties, this.session);
                                    deployProperties = mergeMaps(metadataProperties, deployProperties);
                                }
                            }
                            // listeners and queries require the real classes and are therefore built during deploy using the realClassLoader
                            this.processor.setClassLoader(classLoaderToUse);
                            this.processor.createDynamicClasses();

                            this.processor.addEntityListeners();

                            if (this.projectCacheAccessor != null) {
                                //cache the project:
                                this.projectCacheAccessor.storeProject(this.session.getProject(), deployProperties, this.session.getSessionLog());
                            }

                            // The project is initially created using class names rather than classes.  This call will make the conversion.
                            // If the session was loaded from sessions.xml this will also convert the descriptor classes to the correct class loader.
                            this.session.getProject().convertClassNamesToClasses(classLoaderToUse);

                            if (!isCompositeMember()) {
                                addBeanValidationListeners(deployProperties, classLoaderToUse);
                            }

                            // Process the customizers last.
                            this.processor.processCustomizers();
                        }

                        this.processor = null;
                    } else {
                        // The project is initially created using class names rather than classes.  This call will make the conversion.
                        // If the session was loaded from sessions.xml this will also convert the descriptor classes to the correct class loader.
                        this.session.getProject().convertClassNamesToClasses(classLoaderToUse);
                        if (!this.shouldBuildProject) {
                            //process anything that might not have been serialized/cached in the project correctly:
                            if (!isCompositeMember()) {
                                addBeanValidationListeners(deployProperties, classLoaderToUse);
                            }

                            //process Descriptor customizers:
                            processDescriptorsFromCachedProject(classLoaderToUse);
                        }
                    }
                    finishProcessingDescriptorEvents(classLoaderToUse);
                    this.structConverters = getStructConverters(classLoaderToUse);

                    updateRemote(deployProperties, classLoaderToUse);
                    initSession();

                    if (this.session.getIntegrityChecker().hasErrors()){
                        this.session.handleException(new IntegrityException(session.getIntegrityChecker()));
                    }

                    this.session.getDatasourcePlatform().getConversionManager().setLoader(classLoaderToUse);
                    this.state = STATE_HALF_DEPLOYED;
                    // keep deployLock
                } else {
                    // state is HALF_DEPLOYED or DEPLOY_FAILED
                    this.deployLock.release();
                    isLockAcquired = false;
                    if (this.state == STATE_DEPLOY_FAILED) {
                        // while this thread waited in STATE_PREDEPLOYED another thread attempted to deploy and failed.
                        // Rethrow the cache PersistenceException, which caused STATE_DEPLOYED_FAILED.
                        throw persistenceException;
                    }
                }
            }
            // state is HALF_DEPLOYED or DEPLOYED
            if (!isCompositeMember()) {
                if (this.session.isDatabaseSession() && !((DatabaseSessionImpl)session).isLoggedIn()) {
                    // If it's HALF_DEPLOYED then deployLock has been already acquired.
                    if (!isLockAcquired) {
                        this.deployLock.acquire();
                        isLockAcquired = true;
                    }
                    if (!((DatabaseSessionImpl)this.session).isLoggedIn()) {
                        if (this.state == STATE_DEPLOY_FAILED) {
                            // while this thread waited in STATE_HALF_DEPLOYED another thread attempted to connect the session and failed.
                            // Rethrow the cache PersistenceException, which caused STATE_DEPLOYED_FAILED.
                            throw persistenceException;
                        }
                        this.session.setProperties(deployProperties);
                        updateSession(deployProperties, classLoaderToUse);
                        if (isValidationOnly(deployProperties, false)) {
                            /**
                             * for 324213 we could add a session.loginAndDetectDatasource() call
                             * before calling initializeDescriptors when validation-only is True
                             * to avoid a native sequence exception on a generic DatabasePlatform
                             * by auto-detecting the correct DB platform.
                             * However, this would introduce a DB login when validation is on
                             * - in opposition to the functionality of the property (to only validate)
                             */
                            if (this.state == STATE_HALF_DEPLOYED) {
                                getDatabaseSession().initializeDescriptors();
                                this.state = STATE_DEPLOYED;
                            }
                        } else {
                            try {
                                updateTunerDeploy(deployProperties, classLoaderToUse);
                                updateFreeMemory(deployProperties);
                                if (this.isSessionLoadedFromSessionsXML) {
                                    getDatabaseSession().login();
                                } else {
                                    login(getDatabaseSession(), deployProperties, requiresConnection);
                                }
                                final Platform platform = getDatabaseSession().getDatasourcePlatform();
                                PropertiesUtils.set(platform, PersistenceUnitProperties.TARGET_DATABASE_PROPERTIES, (String) deployProperties.get(PersistenceUnitProperties.TARGET_DATABASE_PROPERTIES));

                                // Make JTA integration throw JPA exceptions.
                                if (this.session.hasExternalTransactionController()) {
                                    if (this.session.getExternalTransactionController().getExceptionHandler() == null) {
                                        this.session.getExternalTransactionController().setExceptionHandler(new ExceptionHandler() {

                                            @Override
                                            public Object handleException(RuntimeException exception) {
                                                if (exception instanceof org.eclipse.persistence.exceptions.OptimisticLockException) {
                                                    throw new OptimisticLockException(exception);
                                                } else if (exception instanceof EclipseLinkException) {
                                                    throw new PersistenceException(exception);
                                                } else {
                                                    throw exception;
                                                }
                                            }

                                        });
                                    }
                                }
                                this.state = STATE_DEPLOYED;
                            } catch (Throwable loginException) {
                                if (this.state == STATE_HALF_DEPLOYED) {
                                    if (this.session.isConnected()) {
                                        // session is connected, but postConnect has failed.
                                        // Likely this is caused by failure in initializeDescriptors:
                                        // either descriptor exception or by invalid named jpql query.
                                        // Cannot recover from that - the user has to fix the persistence unit and redeploy it.
                                        try {
                                            getDatabaseSession().logout();
                                        } catch (Throwable logoutException) {
                                            // Ignore
                                        }
                                        this.state = STATE_DEPLOY_FAILED;
                                    }
                                }
                                throw loginException;
                            }
                            if (!this.isSessionLoadedFromSessionsXML) {
                                addStructConverters();
                            }

                            // Generate the DDL using the correct connection.
                            writeDDL(deployProperties, getDatabaseSession(deployProperties), classLoaderToUse);
                        }
                    }
                    // Initialize platform specific identity sequences.
                    session.getDatasourcePlatform().initIdentitySequences(getDatabaseSession(), MetadataProject.DEFAULT_IDENTITY_GENERATOR);
                    updateTunerPostDeploy(deployProperties, classLoaderToUse);
                    this.deployLock.release();
                    isLockAcquired = false;
                }
                // 266912: Initialize the Metamodel, a login should have already occurred.
                try {
                    this.getMetamodel(classLoaderToUse);
                } catch (Exception e) {
                    this.session.log(SessionLog.FINEST, SessionLog.METAMODEL, "metamodel_init_failed", new Object[]{e.getMessage()});
                }
            }
            // Clear the weaver's reference to meta-data information, as it is held by the class loader and will never gc.
            if (this.weaver != null) {
                this.weaver.clear();
                this.weaver = null;
            }

            return this.session;
        } catch (Throwable exception) {
            // before releasing deployLock switch to the correct state
            if (this.state == STATE_PREDEPLOYED) {
                this.state = STATE_DEPLOY_FAILED;
            }
            PersistenceException persistenceEx;
            if (this.state == STATE_DEPLOY_FAILED) {
                if (exception == persistenceException) {
                    persistenceEx = new PersistenceException(EntityManagerSetupException.cannotDeployWithoutPredeploy(this.persistenceUnitInfo.getPersistenceUnitName(), this.state, this.persistenceException));
                } else {
                    // before releasing deployLock cache the exception
                    persistenceEx = createDeployFailedPersistenceException(exception);
                }
            } else {
                if (exception instanceof PersistenceException) {
                    persistenceEx = (PersistenceException)exception;
                } else {
                    persistenceEx = new PersistenceException(exception);
                }
            }
            if (isLockAcquired) {
                this.deployLock.release();
            }
            this.session.logThrowable(SessionLog.SEVERE, SessionLog.EJB, exception);
            throw persistenceEx;
        } finally {
            this.session.log(SessionLog.FINEST, SessionLog.JPA, "deploy_end", new Object[]{getPersistenceUnitInfo().getPersistenceUnitName(), this.session.getName(), this.state, this.factoryCount});
        }
    }

    /**
     * INTERNAL:
     * This method is used to resolve Descriptor Customizers that might have been stored in the project
     * for JPA project caching.
     *
     * @param realClassLoader
     * @throws ClassNotFoundException
     * @throws PrivilegedActionException
     * @throws IllegalAccessException
     * @throws InstantiationException
     */
    private void processDescriptorsFromCachedProject(ClassLoader realClassLoader) throws ClassNotFoundException, PrivilegedActionException, IllegalAccessException, InstantiationException {
        for (ClassDescriptor descriptor: session.getProject().getDescriptors().values()) {
            //process customizers:
            if (descriptor.getDescriptorCustomizerClassName() != null) {
                Class listenerClass = this.findClass(descriptor.getDescriptorCustomizerClassName(), realClassLoader);
                DescriptorCustomizer customizer = (DescriptorCustomizer)this.buildObjectForClass(listenerClass, DescriptorCustomizer.class);
                try {
                    customizer.customize(descriptor);
                } catch (Exception e) {
                    session.getSessionLog().logThrowable(SessionLog.FINER, SessionLog.METADATA, e);
                }
            }
        }
    }

    /**
     * INTERNAL:
     * This method is used to resolve Descriptor Events processed earlier into EventHolders that now need to be
     * used to create the DescriptorEventListeners and added to the DescriptorEventManager
     *
     */
    private void finishProcessingDescriptorEvents(ClassLoader realClassLoader) {
        for (ClassDescriptor descriptor: session.getProject().getDescriptors().values()) {
            if (descriptor.hasEventManager()) {
                descriptor.getEventManager().processDescriptorEventHolders(session, realClassLoader);
            }
        }
    }

    protected PersistenceException createDeployFailedPersistenceException(Throwable ex) {
        PersistenceException perEx = new PersistenceException(EntityManagerSetupException.deployFailed(persistenceUnitInfo.getPersistenceUnitName(), ex));
        if (persistenceException == null) {
            persistenceException = perEx;
        }
        return perEx;
    }

    /**
     * Adds descriptors plus sequencing info found on the project to the session.
     */
    protected void addProjectToSession(ServerSession session, Project project) {
        DatasourcePlatform sessionPlatform = (DatasourcePlatform)session.getDatasourceLogin().getDatasourcePlatform();
        DatasourcePlatform projectPlatform = (DatasourcePlatform)project.getDatasourceLogin().getDatasourcePlatform();
        if (!sessionPlatform.hasDefaultSequence() && projectPlatform.hasDefaultSequence()) {
            sessionPlatform.setDefaultSequence(projectPlatform.getDefaultSequence());
        }
        if ((sessionPlatform.getSequences() == null) || sessionPlatform.getSequences().isEmpty()) {
            if ((projectPlatform.getSequences() != null) && !projectPlatform.getSequences().isEmpty()) {
                sessionPlatform.setSequences(projectPlatform.getSequences());
            }
        } else {
            if ((projectPlatform.getSequences() != null) && !projectPlatform.getSequences().isEmpty()) {
                Iterator itProjectSequences = projectPlatform.getSequences().values().iterator();
                while (itProjectSequences.hasNext()) {
                    Sequence sequence = (Sequence)itProjectSequences.next();
                    if (!sessionPlatform.getSequences().containsKey(sequence.getName())) {
                        sessionPlatform.addSequence(sequence);
                    }
                }
            }
        }
        session.addDescriptors(project);
    }

    /**
     * Put the given session into the session manager so it can be looked up later
     */
    protected void addSessionToGlobalSessionManager() {
        SessionManager sm = SessionManager.getManager();
        ConcurrentMap<String,Session> sessions = sm.getSessions();
        AbstractSession oldSession = (AbstractSession) sessions.get(session.getName());
        if(oldSession != null) {
            throw new PersistenceException(EntityManagerSetupException.attemptedRedeployWithoutClose(session.getName()));
        }
        sm.addSession(session);
    }

    /**
     * Add the StructConverters that were specified by annotation on the DatabasePlatform
     * This method must be called after the DatabasePlatform has been detected
     */
    public void addStructConverters(){
        if (this.compositeMemberEmSetupImpls == null) {
            for (StructConverter structConverter : structConverters){
                if (session.getPlatform().getTypeConverters().get(structConverter.getJavaType()) != null){
                    throw ValidationException.twoStructConvertersAddedForSameClass(structConverter.getJavaType().getName());
                }
                session.getPlatform().addStructConverter(structConverter);
            }
        } else {
            // composite
            for(EntityManagerSetupImpl compositeMemberEmSetupImpl : this.compositeMemberEmSetupImpls) {
                if (!compositeMemberEmSetupImpl.structConverters.isEmpty()) {
                    String compositeMemberPuName = compositeMemberEmSetupImpl.getPersistenceUnitInfo().getPersistenceUnitName();
                    // debug output added to make it easier to navigate the log because the method is called outside of composite member deploy
                    compositeMemberEmSetupImpl.session.log(SessionLog.FINEST, SessionLog.PROPERTIES, "composite_member_begin_call", new Object[]{"addStructConverters", compositeMemberPuName, state});
                    compositeMemberEmSetupImpl.addStructConverters();
                    compositeMemberEmSetupImpl.session.log(SessionLog.FINEST, SessionLog.PROPERTIES, "composite_member_end_call", new Object[]{"addStructConverters", compositeMemberPuName, state});
                }
            }
        }
    }

    /**
     * Assign a CMP3Policy to each descriptor, and sets the OptimisticLockingPolicy's LockOnChangeMode if applicable.
     */
    protected void assignCMP3Policy() {
        // all descriptors assigned CMP3Policy
        Project project = session.getProject();
        for (Iterator iterator = project.getDescriptors().values().iterator(); iterator.hasNext();){
            //bug:4406101  changed class cast to base class, which is used in projects generated from 904 xml
            ClassDescriptor descriptor = (ClassDescriptor)iterator.next();

            if(descriptor.getCMPPolicy() == null) {
                descriptor.setCMPPolicy(new CMP3Policy());
            }
            OptimisticLockingPolicy olp = descriptor.getOptimisticLockingPolicy();
            if (olp != null && olp.getLockOnChangeMode() == null){
                olp.setLockOnChangeMode(LockOnChange.OWNING);
            }
        }

        // TODO: Look into setting a CMPPolicy on the MappedSuperclass descriptors.
        // Will require some tweaking however to ensure the primary key fields are
        // set/initialized correctly. Currently rely on the descriptor initialized
        // object builder which is not available to mapped superclass descriptors.
    }

    /**
     * Updates the EclipseLink ServerPlatform class for use with this platform.
     * @return true if the ServerPlatform has changed.
     */
    protected boolean updateServerPlatform(Map m, ClassLoader loader) {
        final String serverPlatformClassNameProperty =
                PropertiesHandler.getPropertyValueLogDebug(PersistenceUnitProperties.TARGET_SERVER, m, session);
        final String jtaControllerClassNameProperty =
                PropertiesHandler.getPropertyValueLogDebug(PersistenceUnitProperties.JTA_CONTROLLER, m, session);

        final String serverPlatformClassName;
        if (serverPlatformClassNameProperty == null) {
            // property is not specified - try to detect.
            serverPlatformClassName = ServerPlatformUtils.detectServerPlatform(getSession());
            if (serverPlatformClassName == null) {
                // Unable to detect what platform we're running on. Use default/NoServer.
                return false;
            }
        } else {
            serverPlatformClassName = serverPlatformClassNameProperty;
        }

        // originalServerPlatform is always non-null - Session's constructor sets serverPlatform to NoServerPlatform
        final ServerPlatform originalServerPlatform = session.getServerPlatform();
        final String originalServerPlatformClassName = originalServerPlatform.getClass().getName();
        final Class originalServerPlatformTransCtrlClass = originalServerPlatform.getExternalTransactionControllerClass();
        final String originalServerPlatformTransCtrlClassName = originalServerPlatformTransCtrlClass != null
                ? originalServerPlatform.getExternalTransactionControllerClass().getName() : null;

        if (serverPlatformClassName.equals(originalServerPlatformClassName)
                && (serverPlatformClassNameProperty == null || serverPlatformClassNameProperty.equals(originalServerPlatformClassName))
                && (jtaControllerClassNameProperty == null || jtaControllerClassNameProperty.equals(originalServerPlatformTransCtrlClassName))) {
            // nothing to do - use the same value as before
            return false;
        }

        // the new serverPlatform
        ServerPlatform serverPlatform = null;
        // New platform - create the new instance and set it.
        Class cls = findClassForProperty(serverPlatformClassName, PersistenceUnitProperties.TARGET_SERVER, loader);
        boolean isTargetServerTransCtrl = false;
        try {
            Constructor constructor = cls.getConstructor(new Class[]{org.eclipse.persistence.sessions.DatabaseSession.class});
            serverPlatform = (ServerPlatform)constructor.newInstance(new Object[]{session});
        } catch (Exception ex) {
            if(ExternalTransactionController.class.isAssignableFrom(cls)) {
                // the new serverPlatform is CustomServerPlatform, cls is its ExternalTransactionController class
                if(originalServerPlatform.getClass().equals(CustomServerPlatform.class)) {
                    // both originalServerPlatform and the new serverPlatform are Custom,
                    // just set externalTransactionController class (if necessary) into
                    // originalServerPlatform
                    CustomServerPlatform originalCustomServerPlatform = (CustomServerPlatform)originalServerPlatform;
                    if (cls.equals(originalCustomServerPlatform.getExternalTransactionControllerClass())) {
                        // externalTransactionController classes are the same - nothing to do
                    } else {
                        originalCustomServerPlatform.setExternalTransactionControllerClass(cls);
                    }
                } else {
                    // originalServerPlatform is not custom - need a new one.
                    serverPlatform = new CustomServerPlatform(getDatabaseSession());
                    serverPlatform.setExternalTransactionControllerClass(cls);
                }
                isTargetServerTransCtrl = true;
             } else {
                 throw EntityManagerSetupException.failedToInstantiateServerPlatform(serverPlatformClassName, PersistenceUnitProperties.TARGET_SERVER, ex);
             }
         }

        // Override JTA transaction controller class by eclipselink.jta.controller property, but only when
        // eclipselink.target-server does not contain ExternalTransactionController implementing class.
        if (jtaControllerClassNameProperty != null) {
            if (isTargetServerTransCtrl) {
                session.getSessionLog().log(SessionLog.WARNING, "jta_duplicate_ctrl_property");
            } else {
                if (!originalServerPlatform.getClass().equals(CustomServerPlatform.class)) {
                    serverPlatform = new CustomServerPlatform(getDatabaseSession());
                }
                updateJTAControllerInPlatform(serverPlatform != null ? serverPlatform : originalServerPlatform, jtaControllerClassNameProperty, loader);
            }
        }

        if (serverPlatform != null) {
            getDatabaseSession().setServerPlatform(serverPlatform);
            return true;
        }
        return false;
    }

    /**
     * Update JTA transaction controller class of provided {@link ServerPlatform} instance.
     *
     * @param serverPlatform target {@link ServerPlatform} instance
     * @param jtaControllerClassName JTA transaction controller class name
     * @param loader class loader containing JTA transaction controller class
     */
    private static void updateJTAControllerInPlatform(
            final ServerPlatform serverPlatform, final String jtaControllerClassName, final ClassLoader loader) {
        Class jtaCls = findClassForProperty(jtaControllerClassName, PersistenceUnitProperties.JTA_CONTROLLER, loader);
        serverPlatform.setExternalTransactionControllerClass(jtaCls);
    }

    /**
     * Checks for partitioning properties.
     */
    protected void updatePartitioning(Map m, ClassLoader loader) {
        // Partitioning
        String partitioning = getConfigPropertyAsStringLogDebug(PersistenceUnitProperties.PARTITIONING, m, this.session);
        if (partitioning != null) {
            PartitioningPolicy partitioningPolicy = this.session.getProject().getPartitioningPolicy(partitioning);
            if (partitioningPolicy == null) {
                throw DescriptorException.missingPartitioningPolicy(partitioning, null, null);
            }
            this.session.setPartitioningPolicy(partitioningPolicy);
        }

        String callbackClassName = getConfigPropertyAsStringLogDebug(PersistenceUnitProperties.PARTITIONING_CALLBACK, m, this.session);
        if (callbackClassName != null) {
            Class cls = findClassForProperty(callbackClassName, PersistenceUnitProperties.PARTITIONING_CALLBACK, loader);
            DataPartitioningCallback callback = null;
            try {
                Constructor constructor = cls.getConstructor();
                callback = (DataPartitioningCallback)constructor.newInstance();
            } catch (Exception exception) {
                throw EntityManagerSetupException.failedToInstantiateProperty(callbackClassName, PersistenceUnitProperties.PARTITIONING_CALLBACK, exception);
            }
            this.session.getLogin().setPartitioningCallback(callback);
        }
    }

    /**
     * Checks for partitioning properties.
     */
    protected void updateRemote(Map m, ClassLoader loader) {
        String protocol = getConfigPropertyAsStringLogDebug(PersistenceUnitProperties.REMOTE_PROTOCOL, m, this.session);
        String serverName = getConfigPropertyAsStringLogDebug(PersistenceUnitProperties.REMOTE_SERVER_NAME, m, this.session);
        if (serverName == null) {
            // Configure as client.
            if (protocol != null) {
                RemoteConnection connection = null;
                if (protocol.equalsIgnoreCase(RemoteProtocol.RMI)) {
                    String url = getConfigPropertyAsStringLogDebug(PersistenceUnitProperties.REMOTE_URL, m, this.session);
                    if (url == null) {
                        throw EntityManagerSetupException.missingProperty(PersistenceUnitProperties.REMOTE_URL);
                    }
                    try {
                        connection = new RMIConnection(((RMIServerSessionManager)Naming.lookup(url)).createRemoteSessionController());
                    } catch (Exception exception) {
                        throw ValidationException.invalidValueForProperty(url, PersistenceUnitProperties.REMOTE_URL, exception);
                    }
                } else {
                    Class cls = findClassForProperty(protocol, PersistenceUnitProperties.REMOTE_PROTOCOL, loader);
                    try {
                        Constructor constructor = cls.getConstructor();
                        connection = (RemoteConnection)constructor.newInstance();
                    } catch (Exception exception) {
                        throw ValidationException.invalidValueForProperty(protocol, PersistenceUnitProperties.REMOTE_PROTOCOL, exception);
                    }
                }
                RemoteSession remoteSession = new RemoteSession();
                remoteSession.setIsMetadataRemote(false);
                remoteSession.setProject(this.session.getProject());
                remoteSession.setProfiler(this.session.getProfiler());
                remoteSession.setSessionLog(this.session.getSessionLog());
                remoteSession.setEventManager(this.session.getEventManager());
                remoteSession.setQueries(this.session.getQueries());
                remoteSession.setProperties(this.session.getProperties());
                remoteSession.setName(this.session.getName());
                remoteSession.setRemoteConnection(connection);
                this.session = remoteSession;
            }
        } else {
            // Configure as server.
            if (protocol.equalsIgnoreCase(RemoteProtocol.RMI)) {
                RMIServerSessionManager manager = null;
                // Make sure RMI registry is started.
                try {
                    java.rmi.registry.LocateRegistry.createRegistry(1099);
                } catch (Exception exception) {
                    System.out.println("Security violation " + exception.toString());
                }
                // Create local instance of the factory
                try {
                    manager = new RMIServerSessionManagerDispatcher(session);
                } catch (RemoteException exception) {
                    throw ValidationException.invalidValueForProperty(serverName, PersistenceUnitProperties.REMOTE_SERVER_NAME, exception);
                }
                // Put the local instance into the Registry
                try {
                    Naming.unbind(serverName);
                } catch (Exception exception) {
                    // Ignore.
                }

                // Put the local instance into the Registry
                try {
                    Naming.rebind(serverName, manager);
                } catch (Exception exception) {
                    throw ValidationException.invalidValueForProperty(serverName, PersistenceUnitProperties.REMOTE_SERVER_NAME, exception);
                }
            }
        }
    }

    /**
     * Checks for database events listener properties.
     */
    protected void updateDatabaseEventListener(Map m, ClassLoader loader) {
        String listenerClassName = getConfigPropertyAsStringLogDebug(PersistenceUnitProperties.DATABASE_EVENT_LISTENER, m, this.session);
        if (listenerClassName != null) {
            if (listenerClassName.equalsIgnoreCase("DCN") || listenerClassName.equalsIgnoreCase("QCN")) {
                listenerClassName = "org.eclipse.persistence.platform.database.oracle.dcn.OracleChangeNotificationListener";
            }
            Class cls = findClassForProperty(listenerClassName, PersistenceUnitProperties.DATABASE_EVENT_LISTENER, loader);
            DatabaseEventListener listener = null;
            try {
                Constructor constructor = cls.getConstructor();
                listener = (DatabaseEventListener)constructor.newInstance();
            } catch (Exception exception) {
                throw EntityManagerSetupException.failedToInstantiateProperty(listenerClassName, PersistenceUnitProperties.DATABASE_EVENT_LISTENER, exception);
            }
            getDatabaseSession().setDatabaseEventListener(listener);
        }
    }

    /**
     * Update loggers and settings for the singleton logger and the session logger.
     * @param persistenceProperties the properties map
     * @param serverPlatformChanged the boolean that denotes a serverPlatform change in the session.
     */
    protected void updateLoggers(Map persistenceProperties, boolean serverPlatformChanged, ClassLoader loader) {
        // Logger(SessionLog type) can be specified by the logger property or ServerPlatform.getServerLog().
        // The logger property has a higher priority to ServerPlatform.getServerLog().
        String loggerClassName = PropertiesHandler.getPropertyValueLogDebug(PersistenceUnitProperties.LOGGING_LOGGER, persistenceProperties, session);

        // The sessionLog instance should be different from the singletonLog because they have
        // different state.
        SessionLog singletonLog = null, sessionLog = null;
        if (loggerClassName != null) {
            SessionLog currentLog = session.getSessionLog();
            if(loggerClassName.equals(LoggerType.ServerLogger)){
                ServerPlatform serverPlatform = session.getServerPlatform();
                singletonLog = serverPlatform.getServerLog();
                sessionLog = serverPlatform.getServerLog();
            } else if (!currentLog.getClass().getName().equals(loggerClassName)) {
                // Logger class was specified and it's not what's already there.
                Class sessionLogClass = findClassForProperty(loggerClassName, PersistenceUnitProperties.LOGGING_LOGGER, loader);
                try {
                    singletonLog = (SessionLog)sessionLogClass.newInstance();
                    sessionLog = (SessionLog)sessionLogClass.newInstance();
                } catch (Exception ex) {
                    throw EntityManagerSetupException.failedToInstantiateLogger(loggerClassName, PersistenceUnitProperties.LOGGING_LOGGER, ex);
                }
            }
        } else if (serverPlatformChanged) {
            ServerPlatform serverPlatform = session.getServerPlatform();
            singletonLog = serverPlatform.getServerLog();
            sessionLog = serverPlatform.getServerLog();
        }

        // Don't change default loggers if the new loggers have not been created.
        if (singletonLog != null && sessionLog != null) {
            AbstractSessionLog.setLog(singletonLog);
            session.setSessionLog(sessionLog);
        }

        // Bug5389828.  Update the logging settings for the singleton logger.
        initOrUpdateLogging(persistenceProperties, AbstractSessionLog.getLog());
        initOrUpdateLogging(persistenceProperties, session.getSessionLog());
        // Set logging file.
        String loggingFileString = (String)persistenceProperties.get(PersistenceUnitProperties.LOGGING_FILE);
        if (loggingFileString != null) {
            if (!loggingFileString.trim().equals("")) {
                try {
                    if (sessionLog!=null){
                        if (sessionLog instanceof AbstractSessionLog) {
                            FileOutputStream fos = new FileOutputStream(loggingFileString);
                           ((AbstractSessionLog)sessionLog).setWriter(fos);
                        } else {
                            FileWriter fw = new FileWriter(loggingFileString);
                            sessionLog.setWriter(fw);
                        }
                    }
                } catch (IOException e) {
                    session.handleException(ValidationException.invalidLoggingFile(loggingFileString,e));
                }
            } else {
                session.handleException(ValidationException.invalidLoggingFile());
            }
        }
    }

    /**
     * Check for the PROFILER persistence or system property and set the Session's profiler.
     * This can also set the QueryMonitor.
     */
    protected void updateProfiler(Map persistenceProperties,ClassLoader loader) {
        // This must use config property as the profiler is not in the PropertiesHandler and requires
        // supporting generic profiler classes.
        String newProfilerClassName = getConfigPropertyAsStringLogDebug(PersistenceUnitProperties.PROFILER, persistenceProperties, session);

        if (newProfilerClassName == null) {
            ServerPlatformBase plaftorm = ((ServerPlatformBase)session.getServerPlatform());
            if (plaftorm != null) {
                plaftorm.configureProfiler(session);
            }
        } else {
            if (newProfilerClassName.equals(ProfilerType.NoProfiler)) {
                session.setProfiler(null);
                return;
            }
            if (newProfilerClassName.equals(ProfilerType.QueryMonitor)) {
                session.setProfiler(null);
                QueryMonitor.shouldMonitor=true;
                return;
            }
            if (newProfilerClassName.equals(ProfilerType.PerformanceProfiler)) {
                session.setProfiler(new PerformanceProfiler());
                return;
            }
            if (newProfilerClassName.equals(ProfilerType.PerformanceMonitor)) {
                session.setProfiler(new PerformanceMonitor());
                return;
            }

            if (newProfilerClassName.equals(ProfilerType.DMSProfiler)) {
                newProfilerClassName = ProfilerType.DMSProfilerClassName;
            }

            String originalProfilerClassNamer = null;
            if (session.getProfiler() != null) {
                originalProfilerClassNamer = session.getProfiler().getClass().getName();
                if (originalProfilerClassNamer.equals(newProfilerClassName)) {
                    return;
                }
            }

            // New profiler - create the new instance and set it.
            try {
                Class newProfilerClass = findClassForProperty(newProfilerClassName, PersistenceUnitProperties.PROFILER, loader);

                SessionProfiler sessionProfiler = (SessionProfiler)buildObjectForClass(newProfilerClass, SessionProfiler.class);

                if (sessionProfiler != null) {
                    session.setProfiler(sessionProfiler);
                } else {
                    session.handleException(ValidationException.invalidProfilerClass(newProfilerClassName));
                }
            } catch (IllegalAccessException e) {
                session.handleException(ValidationException.cannotInstantiateProfilerClass(newProfilerClassName,e));
            } catch (PrivilegedActionException e) {
                session.handleException(ValidationException.cannotInstantiateProfilerClass(newProfilerClassName,e));
            } catch (InstantiationException e) {
                session.handleException(ValidationException.cannotInstantiateProfilerClass(newProfilerClassName,e));
            }
        }
    }


    protected static Class findClass(String className, ClassLoader loader) throws ClassNotFoundException, PrivilegedActionException {
        if (PrivilegedAccessHelper.shouldUsePrivilegedAccess()) {
            return AccessController.doPrivileged(new PrivilegedClassForName(className, true, loader));
        } else {
            return org.eclipse.persistence.internal.security.PrivilegedAccessHelper.getClassForName(className, true, loader);
        }
    }

    protected static Class findClassForProperty(String className, String propertyName, ClassLoader loader) {
        ClassLoader eclipselinkLoader = EntityManagerSetupImpl.class.getClassLoader();
        boolean multipleLoaders = eclipselinkLoader != loader;
        if (multipleLoaders) {
            return findClassForPropertyInternal(className, propertyName, loader, eclipselinkLoader);
        } else {
            return findClassForPropertyInternal(className, propertyName, loader);
        }
    }

    private static Class findClassForPropertyInternal(String clsName, String propName, ClassLoader... loaders) {
        RuntimeException e = null;
        for (ClassLoader loader : loaders) {
            try {
                return findClass(clsName, loader);
            } catch (PrivilegedActionException exception1) {
                e = EntityManagerSetupException.classNotFoundForProperty(clsName, propName, exception1.getException());
            } catch (ClassNotFoundException exception2) {
                e = EntityManagerSetupException.classNotFoundForProperty(clsName, propName, exception2);
            }
        }

        throw e;
    }

    /**
     * Internal:
     * Returns a list of StructConverter instances from a list of StructConverter names stored within the project.
     *
     * @param realClassLoader
     * @return
     */
    protected List<StructConverter> getStructConverters(ClassLoader realClassLoader) {
        List<StructConverter> structConverters = new ArrayList<StructConverter>();
        if (session.getProject().getStructConverters() != null) {
            for (String converter: session.getProject().getStructConverters()) {
                Class clazz = null;
                try {
                    clazz = this.findClass(converter, realClassLoader);
                } catch (PrivilegedActionException exception) {
                    throw ValidationException.unableToLoadClass(converter, exception.getException());
                } catch (ClassNotFoundException exception) {
                    throw ValidationException.unableToLoadClass(converter, exception);
                }

                try {
                    structConverters.add((StructConverter)this.buildObjectForClass(clazz, StructConverter.class));
                } catch (PrivilegedActionException e) {
                    throw ValidationException.errorInstantiatingClass(clazz, e.getException());
                } catch (IllegalAccessException e) {
                    throw ValidationException.errorInstantiatingClass(clazz, e);
                }  catch (InstantiationException e) {
                    throw ValidationException.errorInstantiatingClass(clazz, e);
                }
            }
        }
        return structConverters;
    }

    protected boolean hasSchemaDatabaseGeneration(Map m) {
        if (hasConfigProperty(SCHEMA_GENERATION_DATABASE_ACTION, m)) {
            return getConfigPropertyAsString(SCHEMA_GENERATION_DATABASE_ACTION, m) != null && ! getConfigPropertyAsString(SCHEMA_GENERATION_DATABASE_ACTION, m).equals(SCHEMA_GENERATION_NONE_ACTION);
        }

        return false;
    }

    protected boolean hasSchemaScriptsGeneration(Map m) {
        if (hasConfigProperty(SCHEMA_GENERATION_SCRIPTS_ACTION, m)) {
            return getConfigPropertyAsString(SCHEMA_GENERATION_SCRIPTS_ACTION, m) != null && ! getConfigPropertyAsString(SCHEMA_GENERATION_SCRIPTS_ACTION, m).equals(SCHEMA_GENERATION_NONE_ACTION);
        }

        return false;
    }

    public AbstractSession getSession() {
        return session;
    }

    public DatabaseSessionImpl getDatabaseSession() {
        return (DatabaseSessionImpl)session;
    }

    /**
     * We may be provided a connection via the properties to use. Check for
     * one and build a database session around it. Otherwise return the pu
     * database session.
     */
    public DatabaseSessionImpl getDatabaseSession(Map props) {
        DatabaseSessionImpl databaseSession = getDatabaseSession();
        Object connection = getConfigProperty(PersistenceUnitProperties.SCHEMA_GENERATION_CONNECTION, props);

        if (connection == null) {
            return databaseSession;
        } else {
            // A connection was provided. Build a database session using that
            // connection and use the same log level set on the original
            // database session.
            DatabaseSessionImpl newDatabaseSession = new DatabaseSessionImpl();
            newDatabaseSession.setAccessor(new DatabaseAccessor(connection));
            newDatabaseSession.setLogLevel(databaseSession.getLogLevel());
            newDatabaseSession.setProject(databaseSession.getProject().clone());
            return newDatabaseSession;
        }
    }

    /**
     * This method will be used to validate the specified class and return it's instance.
     */
    protected static Object buildObjectForClass(Class clazz, Class mustBeImplementedInterface) throws IllegalAccessException, PrivilegedActionException,InstantiationException {
        if(clazz!=null && Helper.classImplementsInterface(clazz,mustBeImplementedInterface)){
            if (PrivilegedAccessHelper.shouldUsePrivilegedAccess()){
                return AccessController.doPrivileged(new PrivilegedNewInstanceFromClass(clazz));
            } else {
                return PrivilegedAccessHelper.newInstanceFromClass(clazz);
            }
        } else {
            return null;
        }
    }

    protected void updateDescriptorCacheSettings(Map m, ClassLoader loader) {
        String queryCache = getConfigPropertyAsStringLogDebug(PersistenceUnitProperties.QUERY_CACHE, m, session);
        if ((queryCache != null) && queryCache.equalsIgnoreCase("true")) {
            session.getProject().setDefaultQueryResultsCachePolicy(new QueryResultsCachePolicy());
        }

        Map typeMap = PropertiesHandler.getPrefixValuesLogDebug(PersistenceUnitProperties.CACHE_TYPE_, m, session);
        Map sizeMap = PropertiesHandler.getPrefixValuesLogDebug(PersistenceUnitProperties.CACHE_SIZE_, m, session);
        Map sharedMap = PropertiesHandler.getPrefixValuesLogDebug(PersistenceUnitProperties.CACHE_SHARED_, m, session);
        if(typeMap.isEmpty() && sizeMap.isEmpty() && sharedMap.isEmpty()) {
            return;
        }

        String defaultTypeName = (String)typeMap.remove(PersistenceUnitProperties.DEFAULT);
        if (defaultTypeName != null) {
            // Always use the EclipseLink class loader, otherwise can have loader/redeployment issues.
            Class defaultType = findClassForProperty(defaultTypeName, PersistenceUnitProperties.CACHE_TYPE_DEFAULT, getClass().getClassLoader());
            session.getProject().setDefaultIdentityMapClass(defaultType);
        }

        String value = null;
        try {
            String defaultSizeString = (String)sizeMap.remove(PersistenceUnitProperties.DEFAULT);
            if (defaultSizeString != null) {
                value = defaultSizeString;
                int defaultSize = Integer.parseInt(defaultSizeString);
                session.getProject().setDefaultIdentityMapSize(defaultSize);
            }

            String defaultSharedString = (String)sharedMap.remove(PersistenceUnitProperties.DEFAULT);
            if (defaultSharedString != null) {
                boolean defaultShared = Boolean.parseBoolean(defaultSharedString);
                session.getProject().setDefaultCacheIsolation(defaultShared
                        ? CacheIsolationType.SHARED : CacheIsolationType.ISOLATED);
            }

            Iterator it = session.getDescriptors().values().iterator();
            while (it.hasNext() && (!typeMap.isEmpty() || !sizeMap.isEmpty() || !sharedMap.isEmpty())) {
                ClassDescriptor descriptor = (ClassDescriptor)it.next();

                if (descriptor.isDescriptorTypeAggregate()) {
                    continue;
                }

                String entityName = descriptor.getAlias();
                String className = descriptor.getJavaClass().getName();
                String name;

                name = entityName;
                String typeName = (String)typeMap.remove(name);
                if( typeName == null) {
                    name = className;
                    typeName = (String)typeMap.remove(name);
                }
                if (typeName != null) {
                    Class type = findClassForProperty(typeName, PersistenceUnitProperties.CACHE_TYPE_ + name, getClass().getClassLoader());
                    descriptor.setIdentityMapClass(type);
                }

                name = entityName;
                String sizeString = (String)sizeMap.remove(name);
                if (sizeString == null) {
                    name = className;
                    sizeString = (String)sizeMap.remove(name);
                }
                if (sizeString != null) {
                    value = sizeString;
                    int size = Integer.parseInt(sizeString);
                    descriptor.setIdentityMapSize(size);
                }

                name = entityName;
                String sharedString = (String)sharedMap.remove(name);
                if (sharedString == null) {
                    name = className;
                    sharedString = (String)sharedMap.remove(name);
                }
                if (sharedString != null) {
                    boolean shared = Boolean.parseBoolean(sharedString);
                    descriptor.setCacheIsolation(shared ? CacheIsolationType.SHARED : CacheIsolationType.ISOLATED);
                }
            }
        } catch (NumberFormatException exception) {
            this.session.handleException(ValidationException.invalidValueForProperty(value, PersistenceUnitProperties.CACHE_SIZE_, exception));
        }
    }

    /**
     * Process all properties under "eclipselink.connection-pool.".
     * This allows for named connection pools.
     * It also processes "read", "write", "default"  and "sequence" connection pools.
     */
    protected void updateConnectionSettings(ServerSession serverSession, Map properties) {
        Map<String, Object> connectionsMap = PropertiesHandler.getPrefixValuesLogDebug(PersistenceUnitProperties.CONNECTION_POOL, properties, serverSession);
        if (connectionsMap.isEmpty()) {
            return;
        }
        for (Map.Entry<String, Object> entry : connectionsMap.entrySet()) {
            String poolName = "default";
            String attribute = null;
            try {
                int dotIdx = entry.getKey().indexOf('.');
                if (dotIdx == -1) {
                    attribute = entry.getKey();
                } else {
                    String key = entry.getKey();
                    poolName = key.substring(0, dotIdx);
                    attribute = key.substring(dotIdx + 1, key.length());
                }
                ConnectionPool pool = null;
                if (poolName.equals("write")) {
                    poolName = "default";
                }
                if (poolName.equals("read")) {
                    pool = serverSession.getReadConnectionPool();
                    // By default there is no connection pool, so if the default, create a new one.
                    if ((pool == null) || (pool == serverSession.getDefaultConnectionPool())) {
                        if (this.session.getDatasourceLogin().shouldUseExternalConnectionPooling()) {
                            pool = new ExternalConnectionPool(poolName, serverSession.getDatasourceLogin(), serverSession);
                        } else {
                            pool = new ConnectionPool(poolName, serverSession.getDatasourceLogin(), serverSession);
                        }
                        serverSession.setReadConnectionPool(pool);
                    }
                } else if (poolName.equals("sequence")) {
                    pool = getDatabaseSession().getSequencingControl().getConnectionPool();
                    if (pool == null) {
                        if (this.session.getDatasourceLogin().shouldUseExternalConnectionPooling()) {
                            pool = new ExternalConnectionPool(poolName, serverSession.getDatasourceLogin(), serverSession);
                        } else {
                            pool = new ConnectionPool(poolName, serverSession.getDatasourceLogin(), serverSession);
                        }
                        getDatabaseSession().getSequencingControl().setConnectionPool(pool);
                    }
                } else {
                    pool = serverSession.getConnectionPool(poolName);
                    if (pool == null) {
                        if (this.session.getDatasourceLogin().shouldUseExternalConnectionPooling()) {
                            pool = new ExternalConnectionPool(poolName, serverSession.getDatasourceLogin(), serverSession);
                        } else {
                            pool = new ConnectionPool(poolName, serverSession.getDatasourceLogin(), serverSession);
                        }
                        serverSession.addConnectionPool(pool);
                    }
                }
                if (attribute.equals(PersistenceUnitProperties.CONNECTION_POOL_INITIAL)) {
                    pool.setInitialNumberOfConnections(Integer.parseInt((String)entry.getValue()));
                } else if (attribute.equals(PersistenceUnitProperties.CONNECTION_POOL_MIN)) {
                    pool.setMinNumberOfConnections(Integer.parseInt((String)entry.getValue()));
                } else if (attribute.equals(PersistenceUnitProperties.CONNECTION_POOL_MAX)) {
                    pool.setMaxNumberOfConnections(Integer.parseInt((String)entry.getValue()));
                } else if (attribute.equals(PersistenceUnitProperties.CONNECTION_POOL_URL)) {
                    pool.setLogin(pool.getLogin().clone());
                    ((DatabaseLogin)pool.getLogin()).setURL((String)entry.getValue());
                } else if (attribute.equals(PersistenceUnitProperties.CONNECTION_POOL_NON_JTA_DATA_SOURCE)) {
                    pool.setLogin(pool.getLogin().clone());
                    ((DatabaseLogin)pool.getLogin()).useDataSource((String)entry.getValue());
                } else if (attribute.equals(PersistenceUnitProperties.CONNECTION_POOL_JTA_DATA_SOURCE)) {
                    pool.setLogin(pool.getLogin().clone());
                    ((DatabaseLogin)pool.getLogin()).useDataSource((String)entry.getValue());
                } else if (attribute.equals(PersistenceUnitProperties.CONNECTION_POOL_USER)) {
                    pool.setLogin(pool.getLogin().clone());
                    ((DatabaseLogin)pool.getLogin()).setUserName((String)entry.getValue());
                } else if (attribute.equals(PersistenceUnitProperties.CONNECTION_POOL_PASSWORD)) {
                    pool.setLogin(pool.getLogin().clone());
                    ((DatabaseLogin)pool.getLogin()).setPassword((String)entry.getValue());
                } else if (attribute.equals(PersistenceUnitProperties.CONNECTION_POOL_WAIT)) {
                    pool.setWaitTimeout(Integer.parseInt((String)entry.getValue()));
                } else if (attribute.equals(PersistenceUnitProperties.CONNECTION_POOL_FAILOVER)) {
                    String failoverPools = (String)entry.getValue();
                    if ((failoverPools.indexOf(',') != -1) || (failoverPools.indexOf(' ') != -1)) {
                        StringTokenizer tokenizer = new StringTokenizer(failoverPools, " ,");
                        while (tokenizer.hasMoreTokens()) {
                            pool.addFailoverConnectionPool(tokenizer.nextToken());
                        }
                    } else {
                        pool.addFailoverConnectionPool((String)entry.getValue());
                    }
                } else if (poolName.equals("read") && attribute.equals(PersistenceUnitProperties.CONNECTION_POOL_SHARED)) {
                    boolean shared = Boolean.parseBoolean((String)entry.getValue());
                    if (shared) {
                        ReadConnectionPool readPool = new ReadConnectionPool(poolName, serverSession.getDatasourceLogin(), serverSession);
                        readPool.setInitialNumberOfConnections(pool.getInitialNumberOfConnections());
                        readPool.setMinNumberOfConnections(pool.getMinNumberOfConnections());
                        readPool.setMaxNumberOfConnections(pool.getMaxNumberOfConnections());
                        readPool.setWaitTimeout(pool.getWaitTimeout());
                        readPool.setLogin(pool.getLogin());
                        serverSession.setReadConnectionPool(readPool);
                    }
                }
            } catch (RuntimeException exception) {
                this.session.handleException(ValidationException.invalidValueForProperty(entry.getValue(), entry.getKey(), exception));
            }
        }
    }

    protected void updateConnectionPolicy(ServerSession serverSession, Map m) {
        String isLazyString = getConfigPropertyAsStringLogDebug(PersistenceUnitProperties.EXCLUSIVE_CONNECTION_IS_LAZY, m, session);
        if(isLazyString != null) {
            serverSession.getDefaultConnectionPolicy().setIsLazy(Boolean.parseBoolean(isLazyString));
        }
        ConnectionPolicy.ExclusiveMode exclusiveMode = getConnectionPolicyExclusiveModeFromProperties(m, session, true);
        if(exclusiveMode != null) {
            serverSession.getDefaultConnectionPolicy().setExclusiveMode(exclusiveMode);
        }
    }

    public static ConnectionPolicy.ExclusiveMode getConnectionPolicyExclusiveModeFromProperties(Map m, AbstractSession abstractSession, boolean useSystemAsDefault) {
        String exclusiveConnectionModeString = PropertiesHandler.getPropertyValueLogDebug(PersistenceUnitProperties.EXCLUSIVE_CONNECTION_MODE, m, abstractSession, useSystemAsDefault);
        if(exclusiveConnectionModeString != null) {
            if(exclusiveConnectionModeString == ExclusiveConnectionMode.Isolated) {
                return ConnectionPolicy.ExclusiveMode.Isolated;
            } else if(exclusiveConnectionModeString == ExclusiveConnectionMode.Always) {
                return ConnectionPolicy.ExclusiveMode.Always;
            } else {
                return ConnectionPolicy.ExclusiveMode.Transactional;
            }
        } else {
            return null;
        }
    }

    /**
     * Perform any steps necessary prior to actual deployment.  This includes any steps in the session
     * creation that do not require the real loaded domain classes.
     *
     * The first call to this method caches persistenceUnitInfo which is reused in the following calls.
     *
     * Note that in JSE case factoryCount is NOT incremented on the very first call
     * (by JavaSECMPInitializer.callPredeploy, typically in preMain).
     * That provides 1 to 1 correspondence between factoryCount and the number of open factories.
     *
     * In case factoryCount &gt; 0 the method just increments factoryCount.
     * factory == 0 triggers creation of a new session.
     *
     * This method and undeploy - the only methods altering factoryCount - should be synchronized.
     *
     * @return A transformer (which may be null) that should be plugged into the proper
     *         classloader to allow classes to be transformed as they get loaded.
     * @see #deploy(ClassLoader, Map)
     */
    public synchronized ClassTransformer predeploy(PersistenceUnitInfo info, Map extendedProperties) {
        ClassLoader classLoaderToUse = null;
        // session == null
        if (state == STATE_DEPLOY_FAILED || state == STATE_UNDEPLOYED) {
            throw new PersistenceException(EntityManagerSetupException.cannotPredeploy(persistenceUnitInfo.getPersistenceUnitName(), state, persistenceException));
        }
        // session != null
        if (state == STATE_PREDEPLOYED || state == STATE_DEPLOYED || state == STATE_HALF_DEPLOYED) {
            session.log(SessionLog.FINEST, SessionLog.JPA, "predeploy_begin", new Object[]{getPersistenceUnitInfo().getPersistenceUnitName(), session.getName(), state, factoryCount});
            factoryCount++;
            session.log(SessionLog.FINEST, SessionLog.JPA, "predeploy_end", new Object[]{getPersistenceUnitInfo().getPersistenceUnitName(), session.getName(), state, factoryCount});
            return null;
        // session == null
        } else if (state == STATE_INITIAL) {
            persistenceUnitInfo = info;
            if (!isCompositeMember()) {
                if (mustBeCompositeMember(persistenceUnitInfo)) {
                    if (this.staticWeaveInfo == null) {
                        return null;
                    } else {
                        // predeploy is used for static weaving
                        throw new PersistenceException(EntityManagerSetupException.compositeMemberCannotBeUsedStandalone(persistenceUnitInfo.getPersistenceUnitName()));
                    }
                }
            }
        }

        // state is INITIAL or PREDEPLOY_FAILED or STATE_HALF_PREDEPLOYED_COMPOSITE_MEMBER, session == null
        try {
            // properties not used in STATE_HALF_PREDEPLOYED_COMPOSITE_MEMBER
            Map predeployProperties = null;
            // composite can't be in STATE_HALF_PREDEPLOYED_COMPOSITE_MEMBER
            boolean isComposite = false;
            if(state != STATE_HALF_PREDEPLOYED_COMPOSITE_MEMBER) {
                //set the claasloader early on and change it if needed
                classLoaderToUse = persistenceUnitInfo.getClassLoader();

                predeployProperties = mergeMaps(extendedProperties, persistenceUnitInfo.getProperties());
                // Translate old properties.
                // This should be done before using properties (i.e. ServerPlatform).
                translateOldProperties(predeployProperties, null);

                String sessionsXMLStr = (String)predeployProperties.get(PersistenceUnitProperties.SESSIONS_XML);
                if (sessionsXMLStr != null) {
                    isSessionLoadedFromSessionsXML = true;
                }

                // Create session (it needs to be done before initializing ServerPlatform and logging).
                // If a sessions-xml is used this will get replaced later, but is required for logging.
                isComposite = isComposite(persistenceUnitInfo);
                if (isComposite) {
                    if (isSessionLoadedFromSessionsXML) {
                        throw EntityManagerSetupException.compositeIncompatibleWithSessionsXml(persistenceUnitInfo.getPersistenceUnitName());
                    }
                    session = new SessionBroker();
                    ((SessionBroker)session).setShouldUseDescriptorAliases(true);
                } else {
                    session = new ServerSession(new Project(new DatabaseLogin()));

                    //set the listener to process RCM metadata refresh commands
                    session.setRefreshMetadataListener(this);
                }
                session.setName(this.sessionName);
                updateTunerPreDeploy(predeployProperties, classLoaderToUse);
                updateTolerateInvalidJPQL(predeployProperties);

                if (this.compositeEmSetupImpl == null) {
                    // session name and ServerPlatform must be set prior to setting the loggers.
                    if (this.staticWeaveInfo == null) {
                        updateServerPlatform(predeployProperties, classLoaderToUse);
                        // Update loggers and settings for the singleton logger and the session logger.
                        updateLoggers(predeployProperties, true, classLoaderToUse);
                        // log the server platform being used by the session
                        if (session.getSessionLog().shouldLog(SessionLog.FINE)) {
                            session.getSessionLog().log(SessionLog.FINE, SessionLog.SERVER,
                                    "configured_server_platform", session.getServerPlatform().getClass().getName()); // NOI18N
                        }
                        // Get the temporary classLoader based on the platform

                        //Update performance profiler
                        updateProfiler(predeployProperties, classLoaderToUse);
                    } else {
                        // predeploy is used for static weaving
                        Writer writer = this.staticWeaveInfo.getLogWriter();
                        if (writer != null) {
                            ((DefaultSessionLog)session.getSessionLog()).setWriter(writer);
                        }
                        session.setLogLevel(this.staticWeaveInfo.getLogLevel());
                    }
                } else {
                    // composite member
                    session.setSessionLog(this.compositeEmSetupImpl.session.getSessionLog());
                    session.setProfiler(this.compositeEmSetupImpl.session.getProfiler());
                }

                // Cannot start logging until session and log and initialized, so log start of predeploy here.
                session.log(SessionLog.FINEST, SessionLog.JPA, "predeploy_begin", new Object[]{getPersistenceUnitInfo().getPersistenceUnitName(), session.getName(), state, factoryCount});

                //Project Cache accessor processing
                updateProjectCache(predeployProperties, classLoaderToUse);

                if (projectCacheAccessor!=null) {
                    //get the project from the cache
                    Project project = projectCacheAccessor.retrieveProject(predeployProperties, classLoaderToUse, session.getSessionLog());

                    if (project!=null) {
                        try {
                            DatabaseSessionImpl tempSession = (DatabaseSessionImpl)project.createServerSession();

                            tempSession.setName(this.sessionName);
                            tempSession.setSessionLog(session.getSessionLog());
                            tempSession.getSessionLog().setSession(tempSession);
                            if (this.staticWeaveInfo != null) {
                                tempSession.setLogLevel(this.staticWeaveInfo.getLogLevel());
                            }
                            tempSession.setProfiler(session.getProfiler());
                            tempSession.setRefreshMetadataListener(this);

                            session = tempSession;
                            // reusing the serverPlatform from the existing session would have been preferred,
                            //  but its session is only set through the ServerPlatform constructor.
                            updateServerPlatform(predeployProperties, classLoaderToUse);
                            shouldBuildProject = false;
                        } catch (Exception e) {
                            //need a better exception here
                            throw new PersistenceException(e);
                        }
                    }
                }

                if (isSessionLoadedFromSessionsXML) {
                    if (this.compositeEmSetupImpl == null && this.staticWeaveInfo == null) {
                        JPAClassLoaderHolder privateClassLoaderHolder = session.getServerPlatform().getNewTempClassLoader(persistenceUnitInfo);
                        classLoaderToUse = privateClassLoaderHolder.getClassLoader();
                    } else {
                        classLoaderToUse = persistenceUnitInfo.getNewTempClassLoader();
                    }
                    // Loading session from sessions-xml.
                    String tempSessionName = sessionName;
                    if (isCompositeMember()) {
                        // composite member session name is always the same as puName
                        // need the session name specified in properties to read correct session from sessions.xml
                        tempSessionName = (String)predeployProperties.get(PersistenceUnitProperties.SESSION_NAME);
                    }
                    session.log(SessionLog.FINEST, SessionLog.PROPERTIES, "loading_session_xml", sessionsXMLStr, tempSessionName);
                    if (tempSessionName == null) {
                        throw EntityManagerSetupException.sessionNameNeedBeSpecified(persistenceUnitInfo.getPersistenceUnitName(), sessionsXMLStr);
                    }
                    XMLSessionConfigLoader xmlLoader = new XMLSessionConfigLoader(sessionsXMLStr);
                    // Do not register the session with the SessionManager at this point, create temporary session using a local SessionManager and private class loader.
                    // This allows for the project to be accessed without loading any of the classes to allow weaving.
                    // Note that this method assigns sessionName to session.
                    Session tempSession = new SessionManager().getSession(xmlLoader, tempSessionName, classLoaderToUse, false, false);
                    // Load path of sessions-xml resource before throwing error so user knows which sessions-xml file was found (may be multiple).
                    session.log(SessionLog.FINEST, SessionLog.PROPERTIES, "sessions_xml_path_where_session_load_from", xmlLoader.getSessionName(), xmlLoader.getResourcePath());
                    if (tempSession == null) {
                        throw ValidationException.noSessionFound(sessionName, sessionsXMLStr);
                    }
                    // Currently the session must be either a ServerSession or a SessionBroker, cannot be just a DatabaseSessionImpl.
                    if (tempSession.isServerSession() || tempSession.isSessionBroker()) {
                       session = (DatabaseSessionImpl) tempSession;
                       if (tempSessionName != sessionName) {
                           // set back the original session name
                           session.setName(sessionName);
                       }
                    } else {
                        throw EntityManagerSetupException.sessionLoadedFromSessionsXMLMustBeServerSession(persistenceUnitInfo.getPersistenceUnitName(), (String)predeployProperties.get(PersistenceUnitProperties.SESSIONS_XML), tempSession);
                    }
                    if (this.staticWeaveInfo == null) {
                        // Must now reset logging and server-platform on the loaded session.
                        // ServerPlatform must be set prior to setting the loggers.
                        updateServerPlatform(predeployProperties, classLoaderToUse);
                        // Update loggers and settings for the singleton logger and the session logger.
                        updateLoggers(predeployProperties, true, classLoaderToUse);
                    }
                } else {
                    classLoaderToUse = persistenceUnitInfo.getClassLoader();
                }

                warnOldProperties(predeployProperties, session);
                session.getPlatform().setConversionManager(new JPAConversionManager());

                if (this.staticWeaveInfo == null) {
                    if (!isComposite) {
                        PersistenceUnitTransactionType transactionType=null;
                        //bug 5867753: find and override the transaction type
                        String transTypeString = getConfigPropertyAsStringLogDebug(PersistenceUnitProperties.TRANSACTION_TYPE, predeployProperties, session);
                        if (transTypeString != null && transTypeString.length() > 0) {
                            transactionType=PersistenceUnitTransactionType.valueOf(transTypeString);
                        } else if (persistenceUnitInfo!=null){
                            transactionType=persistenceUnitInfo.getTransactionType();
                        }

                        if (!isValidationOnly(predeployProperties, false) && persistenceUnitInfo != null && transactionType == PersistenceUnitTransactionType.JTA) {
                            if (predeployProperties.get(PersistenceUnitProperties.JTA_DATASOURCE) == null && persistenceUnitInfo.getJtaDataSource() == null) {
                                if (predeployProperties.get(PersistenceUnitProperties.SCHEMA_DATABASE_PRODUCT_NAME) == null ||
                                        predeployProperties.get(PersistenceUnitProperties.SCHEMA_DATABASE_MAJOR_VERSION) == null ||
                                        predeployProperties.get(PersistenceUnitProperties.SCHEMA_DATABASE_MINOR_VERSION) == null) {
                                    throw EntityManagerSetupException.jtaPersistenceUnitInfoMissingJtaDataSource(persistenceUnitInfo.getPersistenceUnitName());
                                }
                            }
                        }
                    }

                    // this flag is used to disable work done as a result of the LAZY hint on OneToOne and ManyToOne mappings
                    if(state == STATE_INITIAL) {
                        if (compositeEmSetupImpl == null) {
                            if(null == enableWeaving) {
                                enableWeaving = Boolean.TRUE;
                            }
                            isWeavingStatic = false;
                            String weaving = getConfigPropertyAsString(PersistenceUnitProperties.WEAVING, predeployProperties);

                            if (weaving != null && weaving.equalsIgnoreCase("false")) {
                                enableWeaving = Boolean.FALSE;
                            }else if (weaving != null && weaving.equalsIgnoreCase("static")) {
                                isWeavingStatic = true;
                            }
                        } else {
                            // composite member
                            // no weaving for composite forces no weaving for members
                            if (!compositeEmSetupImpl.enableWeaving) {
                                enableWeaving = Boolean.FALSE;
                            } else {
                                if(null == enableWeaving) {
                                    enableWeaving = Boolean.TRUE;
                                }
                                String weaving = getConfigPropertyAsString(PersistenceUnitProperties.WEAVING, predeployProperties);
                                if (weaving != null && weaving.equalsIgnoreCase("false")) {
                                    enableWeaving = Boolean.FALSE;
                                }
                            }
                            // static weaving is dictated by composite
                            isWeavingStatic = compositeEmSetupImpl.isWeavingStatic;
                        }
                    }

                    if (compositeEmSetupImpl == null) {
                        throwExceptionOnFail = "true".equalsIgnoreCase(
                                EntityManagerFactoryProvider.getConfigPropertyAsStringLogDebug(PersistenceUnitProperties.THROW_EXCEPTIONS, predeployProperties, "true", session));
                    } else {
                        // composite member
                        throwExceptionOnFail = compositeEmSetupImpl.throwExceptionOnFail;
                    }
                } else {
                    // predeploy is used for static weaving
                    enableWeaving = Boolean.TRUE;
                }

                weaveChangeTracking = false;
                weaveLazy = false;
                weaveEager = false;
                weaveFetchGroups = false;
                weaveInternal = false;
                weaveRest = false;
                weaveMappedSuperClass = false;
                if (enableWeaving) {
                    weaveChangeTracking = "true".equalsIgnoreCase(EntityManagerFactoryProvider.getConfigPropertyAsStringLogDebug(PersistenceUnitProperties.WEAVING_CHANGE_TRACKING, predeployProperties, "true", session));
                    weaveLazy = "true".equalsIgnoreCase(EntityManagerFactoryProvider.getConfigPropertyAsStringLogDebug(PersistenceUnitProperties.WEAVING_LAZY, predeployProperties, "true", session));
                    weaveEager = "true".equalsIgnoreCase(EntityManagerFactoryProvider.getConfigPropertyAsStringLogDebug(PersistenceUnitProperties.WEAVING_EAGER, predeployProperties, "false", session));
                    weaveFetchGroups = "true".equalsIgnoreCase(EntityManagerFactoryProvider.getConfigPropertyAsStringLogDebug(PersistenceUnitProperties.WEAVING_FETCHGROUPS, predeployProperties, "true", session));
                    weaveInternal = "true".equalsIgnoreCase(EntityManagerFactoryProvider.getConfigPropertyAsStringLogDebug(PersistenceUnitProperties.WEAVING_INTERNAL, predeployProperties, "true", session));
                    weaveRest = "true".equalsIgnoreCase(EntityManagerFactoryProvider.getConfigPropertyAsStringLogDebug(PersistenceUnitProperties.WEAVING_REST, predeployProperties, shouldWeaveRestByDefault(classLoaderToUse), session));
                    weaveMappedSuperClass = "true".equalsIgnoreCase(EntityManagerFactoryProvider.getConfigPropertyAsStringLogDebug(PersistenceUnitProperties.WEAVING_MAPPEDSUPERCLASS, predeployProperties, "true", session));
                }

            }
            if (shouldBuildProject && !isSessionLoadedFromSessionsXML ) {
                if (isComposite) {
                    predeployCompositeMembers(predeployProperties, classLoaderToUse);
                } else {
                    MetadataProcessor compositeProcessor = null;
                    if (compositeEmSetupImpl == null) {
                        mode = PersistenceUnitProcessor.Mode.ALL;
                    } else {
                        // composite member
                        if (state != STATE_HALF_PREDEPLOYED_COMPOSITE_MEMBER) {
                            state = STATE_HALF_PREDEPLOYED_COMPOSITE_MEMBER;
                            mode = PersistenceUnitProcessor.Mode.COMPOSITE_MEMBER_INITIAL;
                        }
                        compositeProcessor = compositeEmSetupImpl.processor;
                    }

                    if (mode == PersistenceUnitProcessor.Mode.ALL || mode == PersistenceUnitProcessor.Mode.COMPOSITE_MEMBER_INITIAL) {
                        boolean usesMultitenantSharedEmf = "true".equalsIgnoreCase(EntityManagerFactoryProvider.getConfigPropertyAsStringLogDebug(PersistenceUnitProperties.MULTITENANT_SHARED_EMF, predeployProperties, "true", session));
                        boolean usesMultitenantSharedCache = "true".equalsIgnoreCase(EntityManagerFactoryProvider.getConfigPropertyAsStringLogDebug(PersistenceUnitProperties.MULTITENANT_SHARED_CACHE, predeployProperties, "false", session));

                        // Create an instance of MetadataProcessor for specified persistence unit info
                        processor = new MetadataProcessor(persistenceUnitInfo, session, classLoaderToUse, weaveLazy, weaveEager, weaveFetchGroups, usesMultitenantSharedEmf, usesMultitenantSharedCache, predeployProperties, compositeProcessor);

                        //need to use the real classloader to create the repository class
                        updateMetadataRepository(predeployProperties, classLoaderToUse);

                        //bug:299926 - Case insensitive table / column matching with native SQL queries
                        EntityManagerSetupImpl.updateCaseSensitivitySettings(predeployProperties, processor.getProject(), session);
                    }

                    // Set the shared cache mode to the javax.persistence.sharedCache.mode property value.
                    updateSharedCacheMode(predeployProperties);

                    // Process the Object/relational metadata from XML and annotations.
                    // If Java Security is enabled, surround this call with a doPrivileged block.
                    if (PrivilegedAccessHelper.shouldUsePrivilegedAccess()) {
                        AccessController.doPrivileged(new PrivilegedAction<Void>() {
                            @Override
                            public Void run() {
                                PersistenceUnitProcessor.processORMetadata(processor, throwExceptionOnFail, mode);
                                return null;
                            }
                        });
                    } else {
                        PersistenceUnitProcessor.processORMetadata(processor, throwExceptionOnFail, mode);
                    }

                    if (mode == PersistenceUnitProcessor.Mode.COMPOSITE_MEMBER_INITIAL) {
                        mode = PersistenceUnitProcessor.Mode.COMPOSITE_MEMBER_MIDDLE;
                        session.log(SessionLog.FINEST, SessionLog.JPA, "predeploy_end", new Object[]{getPersistenceUnitInfo().getPersistenceUnitName(), session.getName(), state + " " + mode , factoryCount});
                        return null;
                    } else if (mode == PersistenceUnitProcessor.Mode.COMPOSITE_MEMBER_MIDDLE) {
                        mode = PersistenceUnitProcessor.Mode.COMPOSITE_MEMBER_FINAL;
                        session.log(SessionLog.FINEST, SessionLog.JPA, "predeploy_end", new Object[]{getPersistenceUnitInfo().getPersistenceUnitName(), session.getName(), state + " " + mode , factoryCount});
                        return null;
                    }
                    // mode == PersistenceUnitProcessor.Mode.ALL || mode == PersistenceUnitProcessor.Mode.COMPOSITE_MEMBER_FINAL
                    // clear mode and proceed
                    mode = null;

                    if (session.getIntegrityChecker().hasErrors()){
                        session.handleException(new IntegrityException(session.getIntegrityChecker()));
                    }

                    // The transformer is capable of altering domain classes to handle a LAZY hint for OneToOne mappings.  It will only
                    // be returned if we we are mean to process these mappings
                    if (enableWeaving) {
                        // build a list of entities the persistence unit represented by this EntityManagerSetupImpl will use
                        Collection entities = PersistenceUnitProcessor.buildEntityList(processor, classLoaderToUse);
                        this.weaver = TransformerFactory.createTransformerAndModifyProject(session, entities, classLoaderToUse, weaveLazy, weaveChangeTracking, weaveFetchGroups, weaveInternal, weaveRest, weaveMappedSuperClass);
                        session.getProject().setClassNamesForWeaving(new ArrayList(processor.getProject().getWeavableClassNames()));
                    }

                    //moved from deployment:
                    processor.addNamedQueries();
                    processor.addStructConverterNames();
                }
            } else {
                //This means this session is from sessions.xml or a cached project

                // The transformer is capable of altering domain classes to handle a LAZY hint for OneToOne mappings.  It will only
                // be returned if we we are meant to process these mappings.
                if (enableWeaving) {
                    Collection persistenceClasses = new ArrayList();
                    MetadataAsmFactory factory = new MetadataAsmFactory(new MetadataLogger(session), classLoaderToUse);
                    if (shouldBuildProject) {
                        // If deploying from a sessions-xml it is still desirable to allow the classes to be weaved.
                        // build a list of entities the persistence unit represented by this EntityManagerSetupImpl will use
                        for (Iterator iterator = session.getProject().getDescriptors().keySet().iterator(); iterator.hasNext(); ) {
                            persistenceClasses.add(factory.getMetadataClass(((Class)iterator.next()).getName()));
                        }
                    } else {
                        // build a list of entities the persistence unit represented by this EntityManagerSetupImpl will use
                        for (String className : session.getProject().getClassNamesForWeaving()) {
                            persistenceClasses.add(factory.getMetadataClass(className));
                        }
                    }
                    this.weaver = TransformerFactory.createTransformerAndModifyProject(session, persistenceClasses, classLoaderToUse, weaveLazy, weaveChangeTracking, weaveFetchGroups, weaveInternal, weaveRest, weaveMappedSuperClass);
                }
            }

            // composite member never has a factory - it is predeployed by the composite.
            if (!isCompositeMember()) {
                // factoryCount is not incremented only in case of a first call to preDeploy
                // in non-container mode: this call is not associated with a factory
                // but rather done by JavaSECMPInitializer.callPredeploy (typically in preMain).
                if(state != STATE_INITIAL || this.isInContainerMode()) {
                    factoryCount++;
                }
                preInitializeMetamodel();
            }

            state = STATE_PREDEPLOYED;
            session.log(SessionLog.FINEST, SessionLog.JPA, "predeploy_end", new Object[]{getPersistenceUnitInfo().getPersistenceUnitName(), session.getName(), state, factoryCount});
            //gf3146: if static weaving is used, we should not return a transformer.  Transformer should still be created though as it modifies descriptors
            if (isWeavingStatic) {
                return null;
            } else {
                return this.weaver;
            }
        } catch (Throwable ex) {
            state = STATE_PREDEPLOY_FAILED;
            // cache this.persistenceException before slow logging
            PersistenceException persistenceEx = createPredeployFailedPersistenceException(ex);
            // If session exists, use it for logging
            if (session != null) {
                session.log(SessionLog.FINEST, SessionLog.JPA, "predeploy_end", new Object[]{getPersistenceUnitInfo().getPersistenceUnitName(), session.getName(), state, factoryCount});
            // If at least staticWeaveInfo exists, use it for logging
            } else if (staticWeaveInfo != null && staticWeaveInfo.getLogLevel() <= SessionLog.FINEST) {
                Writer logWriter = staticWeaveInfo.getLogWriter();
                if (logWriter != null) {
                    String message = LoggingLocalization.buildMessage("predeploy_end", new Object[]{getPersistenceUnitInfo().getPersistenceUnitName(), "N/A", state, factoryCount});
                    try {
                        logWriter.write(message);
                        logWriter.write(Helper.cr());
                    } catch (IOException ioex) {
                        // Ignore IOException
                    }
                }
            }
            session = null;
            mode = null;
            throw persistenceEx;
        }
    }

    protected PersistenceException createPredeployFailedPersistenceException(Throwable ex) {
        PersistenceException perEx = new PersistenceException(EntityManagerSetupException.predeployFailed(persistenceUnitInfo.getPersistenceUnitName(), ex));
        if (persistenceException == null) {
            persistenceException = perEx;
        }
        return perEx;
    }

    /**
     * Return the name of the session this SetupImpl is building. The session name is only known at deploy
     * time and if this method is called prior to that, this method will return null.
     */
    public String getDeployedSessionName(){
        return session != null ? session.getName() : null;
    }

    public PersistenceUnitInfo getPersistenceUnitInfo(){
        return persistenceUnitInfo;
    }

    public boolean isValidationOnly(Map m) {
        return isValidationOnly(m, true);
    }

    protected boolean isValidationOnly(Map m, boolean shouldMergeMap) {
        if (shouldMergeMap) {
            m = mergeWithExistingMap(m);
        }
        String validationOnlyString = getConfigPropertyAsStringLogDebug(PersistenceUnitProperties.VALIDATION_ONLY_PROPERTY, m, session);
        if (validationOnlyString != null) {
            return Boolean.parseBoolean(validationOnlyString);
        } else {
            return false;
        }
    }

    /**
     * Return if the session should be deployed and connected during the creation of the EntityManagerFactory,
     * or if it should be deferred until createEntityManager().
     * The default is to defer, but is only validating, or can be configured to deploy upfront to avoid hanging the
     * application at runtime.
     */
    public boolean shouldGetSessionOnCreateFactory(Map m) {
        m = mergeWithExistingMap(m);
        if (isValidationOnly(m, false)) {
            return true;
        }

        String deployString = getConfigPropertyAsStringLogDebug(PersistenceUnitProperties.DEPLOY_ON_STARTUP, m, this.session);
        if (deployString != null) {
            return Boolean.parseBoolean(deployString);
        } else {
            // If DDL schame generation is turned on, we need to deploy.
            return hasSchemaDatabaseGeneration(m) || hasSchemaScriptsGeneration(m);
        }
    }

    protected Map mergeWithExistingMap(Map m) {
        if(persistenceUnitInfo != null) {
            return mergeMaps(m, persistenceUnitInfo.getProperties());
        } else {
            return m;
        }
    }

    public boolean isInContainerMode(){
        return isInContainerMode;
    }

    /**
     * Configure cache coordination using properties.
     */
    protected void updateCacheCoordination(Map m, ClassLoader loader) {
        String protocol = getConfigPropertyAsStringLogDebug(PersistenceUnitProperties.COORDINATION_PROTOCOL, m, this.session);
        String value = "";
        String property = "";
        try {
            if (protocol != null) {
                RemoteCommandManager rcm = new RemoteCommandManager(this.session);
                if (protocol.equalsIgnoreCase(CacheCoordinationProtocol.JGROUPS)) {
                    property = PersistenceUnitProperties.COORDINATION_PROTOCOL;
                    value = "org.eclipse.persistence.sessions.coordination.jgroups.JGroupsTransportManager";
                    // Avoid compile and runtime dependency.
                    Class transportClass = findClassForProperty(value, PersistenceUnitProperties.COORDINATION_PROTOCOL, loader);
                    TransportManager transport = (TransportManager)transportClass.newInstance();
                    rcm.setTransportManager(transport);
                    String config = getConfigPropertyAsStringLogDebug(PersistenceUnitProperties.COORDINATION_JGROUPS_CONFIG, m, this.session);
                    if (config != null) {
                        transport.setConfig(config);
                    }
                } else if (protocol.equalsIgnoreCase(CacheCoordinationProtocol.JMS) || protocol.equalsIgnoreCase(CacheCoordinationProtocol.JMSPublishing)) {
                    JMSPublishingTransportManager transport = null;
                    if (protocol.equalsIgnoreCase(CacheCoordinationProtocol.JMS)) {
                         transport = new JMSTopicTransportManager(rcm);
                    } else {
                        transport = new JMSPublishingTransportManager(rcm);
                    }
                    rcm.setTransportManager(transport);

                    String host = getConfigPropertyAsStringLogDebug(PersistenceUnitProperties.COORDINATION_JMS_HOST, m, this.session);
                    if (host != null) {
                        transport.setTopicHostUrl(host);
                    }
                    String topic = getConfigPropertyAsStringLogDebug(PersistenceUnitProperties.COORDINATION_JMS_TOPIC, m, this.session);
                    if (topic != null) {
                        transport.setTopicName(topic);
                    }
                    String factory = getConfigPropertyAsStringLogDebug(PersistenceUnitProperties.COORDINATION_JMS_FACTORY, m, this.session);
                    if (factory != null) {
                        transport.setTopicConnectionFactoryName(factory);
                    }

                    String reuse_publisher = getConfigPropertyAsStringLogDebug(PersistenceUnitProperties.COORDINATION_JMS_REUSE_PUBLISHER, m, this.session);
                    if (reuse_publisher != null) {
                        transport.setShouldReuseJMSTopicPublisher(reuse_publisher.equalsIgnoreCase("true"));
                    }

                } else if (protocol.equalsIgnoreCase(CacheCoordinationProtocol.RMI) || protocol.equalsIgnoreCase(CacheCoordinationProtocol.RMIIIOP)) {
                    if (protocol.equalsIgnoreCase(CacheCoordinationProtocol.RMIIIOP)) {
                        ((RMITransportManager) rcm.getTransportManager()).setIsRMIOverIIOP(true);
                    }
                    // Default protocol.
                    String delay = getConfigPropertyAsStringLogDebug(PersistenceUnitProperties.COORDINATION_RMI_ANNOUNCEMENT_DELAY, m, this.session);
                    property = PersistenceUnitProperties.COORDINATION_RMI_ANNOUNCEMENT_DELAY;
                    value = delay;
                    if (delay != null) {
                        rcm.getDiscoveryManager().setAnnouncementDelay(Integer.parseInt(delay));
                    }
                    String multicast = getConfigPropertyAsStringLogDebug(PersistenceUnitProperties.COORDINATION_RMI_MULTICAST_GROUP, m, this.session);
                    if (multicast != null) {
                        rcm.getDiscoveryManager().setMulticastGroupAddress(multicast);
                    }
                    String port = getConfigPropertyAsStringLogDebug(PersistenceUnitProperties.COORDINATION_RMI_MULTICAST_GROUP_PORT, m, this.session);
                    property = PersistenceUnitProperties.COORDINATION_RMI_MULTICAST_GROUP_PORT;
                    value = port;
                    if (port != null) {
                        rcm.getDiscoveryManager().setMulticastPort(Integer.parseInt(port));
                    }
                    String timeToLive = getConfigPropertyAsStringLogDebug(PersistenceUnitProperties.COORDINATION_RMI_PACKET_TIME_TO_LIVE, m, this.session);
                    property = PersistenceUnitProperties.COORDINATION_RMI_PACKET_TIME_TO_LIVE;
                    value = timeToLive;
                    if (timeToLive != null) {
                        rcm.getDiscoveryManager().setPacketTimeToLive(Integer.parseInt(timeToLive));
                    }
                    String url = getConfigPropertyAsStringLogDebug(PersistenceUnitProperties.COORDINATION_RMI_URL, m, this.session);
                    if (url != null) {
                        rcm.setUrl(url);
                    }
                } else {
                    property = PersistenceUnitProperties.COORDINATION_PROTOCOL;
                    value = protocol;
                    Class transportClass = findClassForProperty(protocol, PersistenceUnitProperties.COORDINATION_PROTOCOL, loader);
                    rcm.setTransportManager((TransportManager)transportClass.newInstance());
                }
                String serializer = getConfigPropertyAsStringLogDebug(PersistenceUnitProperties.COORDINATION_SERIALIZER, m, this.session);
                if (serializer != null) {
                    property = PersistenceUnitProperties.COORDINATION_SERIALIZER;
                    value = serializer;
                    Class transportClass = findClassForProperty(serializer, PersistenceUnitProperties.COORDINATION_SERIALIZER, loader);
                    rcm.setSerializer((Serializer)transportClass.newInstance());
                }

                String naming = getConfigPropertyAsStringLogDebug(PersistenceUnitProperties.COORDINATION_NAMING_SERVICE, m, this.session);
                if (naming != null) {
                    if (naming.equalsIgnoreCase("jndi")) {
                        rcm.getTransportManager().setNamingServiceType(TransportManager.JNDI_NAMING_SERVICE);
                    } else if (naming.equalsIgnoreCase("rmi")) {
                        rcm.getTransportManager().setNamingServiceType(TransportManager.REGISTRY_NAMING_SERVICE);
                    }
                }
                String user = getConfigPropertyAsStringLogDebug(PersistenceUnitProperties.COORDINATION_JNDI_USER, m, this.session);
                if (user != null) {
                    rcm.getTransportManager().setUserName(user);
                }
                String password = getConfigPropertyAsStringLogDebug(PersistenceUnitProperties.COORDINATION_JNDI_PASSWORD, m, this.session);
                if (password != null) {
                    rcm.getTransportManager().setPassword(password);
                }
                String context = getConfigPropertyAsStringLogDebug(PersistenceUnitProperties.COORDINATION_JNDI_CONTEXT, m, this.session);
                if (context != null) {
                    rcm.getTransportManager().setInitialContextFactoryName(context);
                }
                String removeOnError = getConfigPropertyAsStringLogDebug(PersistenceUnitProperties.COORDINATION_REMOVE_CONNECTION, m, this.session);
                if (removeOnError != null) {
                    rcm.getTransportManager().setShouldRemoveConnectionOnError(removeOnError.equalsIgnoreCase("true"));
                }
                String asynch = getConfigPropertyAsStringLogDebug(PersistenceUnitProperties.COORDINATION_ASYNCH, m, this.session);
                if (asynch != null) {
                    rcm.setShouldPropagateAsynchronously(asynch.equalsIgnoreCase("true"));
                }
                String threadPoolSize = getConfigPropertyAsStringLogDebug(PersistenceUnitProperties.COORDINATION_THREAD_POOL_SIZE, m, this.session);
                property = PersistenceUnitProperties.COORDINATION_THREAD_POOL_SIZE;
                value = threadPoolSize;
                if (threadPoolSize != null) {
                    this.session.getServerPlatform().setThreadPoolSize(Integer.parseInt(threadPoolSize));
                }
                String channel = getConfigPropertyAsStringLogDebug(PersistenceUnitProperties.COORDINATION_CHANNEL, m, this.session);
                if (channel != null) {
                    rcm.setChannel(channel);
                }
                this.session.setCommandManager(rcm);
                this.session.setShouldPropagateChanges(true);
            }
        } catch (ReflectiveOperationException | NumberFormatException exception) {
            this.session.handleException(ValidationException.invalidValueForProperty(value, property, exception));
        }
    }

    /**
     * Update session serializer.
     */
    protected void updateSerializer(Map m, ClassLoader loader) {
        String serializer = getConfigPropertyAsStringLogDebug(PersistenceUnitProperties.SERIALIZER, m, this.session);
        if (serializer != null) {
            if (serializer.length() > 0) {
                try {
                    Class transportClass = findClassForProperty(serializer, PersistenceUnitProperties.SERIALIZER, loader);
                    this.session.setSerializer((Serializer)transportClass.newInstance());
                } catch (Exception exception) {
                    this.session.handleException(ValidationException.invalidValueForProperty(serializer, PersistenceUnitProperties.SERIALIZER, exception));
                }
            } else {
                this.session.setSerializer(JavaSerializer.instance);
            }
        }
    }

    /**
     * Update whether session ShouldOptimizeResultSetAccess.
     */
    protected void updateShouldOptimizeResultSetAccess(Map m) {
       String resultSetAccessOptimization = PropertiesHandler.getPropertyValueLogDebug(PersistenceUnitProperties.JDBC_RESULT_SET_ACCESS_OPTIMIZATION, m, this.session);
       if (resultSetAccessOptimization != null) {
          this.session.setShouldOptimizeResultSetAccess(resultSetAccessOptimization.equals("true"));
       }
    }

    /**
     * Update whether session should use externally defined multi tenancy.
     */
    protected void updateTenancy(Map m, ClassLoader loader) {
        String tenantStrategy = getConfigPropertyAsStringLogDebug(PersistenceUnitProperties.MULTITENANT_STRATEGY, m, this.session);
        if(tenantStrategy != null) {
            if ("external".equalsIgnoreCase(tenantStrategy)) {
                SchemaPerMultitenantPolicy policy = new SchemaPerMultitenantPolicy();
                String prop = getConfigPropertyAsStringLogDebug(PersistenceUnitProperties.MULTITENANT_SHARED_EMF, m, session);
                if (prop != null) {
                    policy.setShouldUseSharedEMF(Boolean.valueOf(prop));
                }
                prop = getConfigPropertyAsStringLogDebug(PersistenceUnitProperties.MULTITENANT_SHARED_CACHE, m, session);
                if (prop != null) {
                    policy.setShouldUseSharedCache(Boolean.valueOf(prop));
                }
                session.getProject().setMultitenantPolicy(policy);
            } else {
                //assume it is a class with default constructor implementing existing interface
                Class cls = findClassForProperty(tenantStrategy, PersistenceUnitProperties.MULTITENANT_STRATEGY, loader);
                MultitenantPolicy policy = null;
                try {
                    Constructor constructor = cls.getConstructor();
                    policy = (MultitenantPolicy) constructor.newInstance();
                } catch (NoSuchMethodException | SecurityException | InstantiationException | IllegalAccessException | IllegalArgumentException | InvocationTargetException ex) {
                    throw EntityManagerSetupException.failedToInstantiateProperty(tenantStrategy, PersistenceUnitProperties.MULTITENANT_STRATEGY, ex);
                }
                session.getProject().setMultitenantPolicy(policy);
            }
        }
    }

    /**
     * Update whether session should tolerate invalid JPQL at creation time.
     */
    protected void updateTolerateInvalidJPQL(Map m) {
        String config =
            PropertiesHandler.getPropertyValueLogDebug(PersistenceUnitProperties.JPQL_TOLERATE, m, this.session);
        // Tolerate invalid JPQL is ignored if running in validation only mode
        if (config != null && isValidationOnly(m) == false) {
            this.session.setTolerateInvalidJPQL(config.equals("true"));
        }
    }

    /**
     * Override the default login creation method.
     * If persistenceInfo is available, use the information from it to setup the login
     * and possibly to set readConnectionPool.
     */
    protected void updateLogins(Map m){
        DatasourceLogin login = (DatasourceLogin)this.session.getDatasourceLogin();

        String eclipselinkPlatform = PropertiesHandler.getPropertyValueLogDebug(PersistenceUnitProperties.TARGET_DATABASE, m, this.session);
        if (eclipselinkPlatform != null) {
            login.setPlatformClassName(eclipselinkPlatform, this.persistenceUnitInfo.getClassLoader());
        }
        // Check for EIS platform, need to use an EIS login.
        boolean isEIS = false;
        if (login.getDatasourcePlatform() instanceof EISPlatform) {
            isEIS = true;
            EISLogin newLogin = new EISLogin();
            newLogin.setDatasourcePlatform(login.getDatasourcePlatform());
            this.session.setDatasourceLogin(newLogin);
            if (this.session.isServerSession()) {
               for (ConnectionPool pool : ((ServerSession)this.session).getConnectionPools().values()) {
                   pool.setLogin(newLogin);
               }
            }
            login = newLogin;
        }

        // Check for EIS or custom (JDBC) Connector class.
        Object connectorValue = getConfigPropertyLogDebug(PersistenceUnitProperties.NOSQL_CONNECTION_SPEC, m, this.session);
        String connectorProperty = PersistenceUnitProperties.NOSQL_CONNECTION_SPEC;
        if (connectorValue == null) {
            connectorValue = getConfigPropertyLogDebug(PersistenceUnitProperties.JDBC_CONNECTOR, m, this.session);
            connectorProperty = PersistenceUnitProperties.JDBC_CONNECTOR;
        }
        if (connectorValue instanceof Connector) {
            login.setConnector((Connector)connectorValue);
        } else if (connectorValue instanceof String) {
            Class cls = null;
            // Try both class loaders.
            try {
                cls = findClassForProperty((String)connectorValue, connectorProperty, this.persistenceUnitInfo.getClassLoader());
            } catch (Throwable failed) {
                cls = findClassForProperty((String)connectorValue, connectorProperty, getClass().getClassLoader());
            }
            Connector connector = null;
            try {
                Constructor constructor = cls.getConstructor();
                connector = (Connector)constructor.newInstance();
            } catch (Exception exception) {
                throw EntityManagerSetupException.failedToInstantiateProperty((String)connectorValue, connectorProperty, exception);
            }
            if (connector != null) {
                login.setConnector(connector);
            }
        } else if (connectorValue != null) {
            // Assume JCA connection spec.
            ((EISConnectionSpec)login.getConnector()).setConnectionSpecObject(connectorValue);
        }

        // Check for EIS ConnectionFactory.
        Object factoryValue = getConfigPropertyLogDebug(PersistenceUnitProperties.NOSQL_CONNECTION_FACTORY, m, this.session);
        if (factoryValue instanceof String) {
            // JNDI name.
            ((EISConnectionSpec)login.getConnector()).setName((String)factoryValue);
        } else if (factoryValue != null) {
            ((EISConnectionSpec)login.getConnector()).setConnectionFactoryObject(factoryValue);
        }

        // Process EIS or JDBC connection properties.
        Map propertiesMap = PropertiesHandler.getPrefixValuesLogDebug(PersistenceUnitProperties.NOSQL_PROPERTY, m, session);
        if (propertiesMap.isEmpty()) {
            propertiesMap = PropertiesHandler.getPrefixValuesLogDebug(PersistenceUnitProperties.JDBC_PROPERTY, m, session);
        }
        for (Iterator iterator = propertiesMap.entrySet().iterator(); iterator.hasNext(); ) {
            Map.Entry entry = (Map.Entry)iterator.next();
            String property = (String)entry.getKey();
            Object value = entry.getValue();
            login.setProperty(property, value);
        }

        // Note: This call does not checked the stored persistenceUnitInfo or extended properties because
        // the map passed into this method should represent the full set of properties we expect to process

        String user = getConfigPropertyAsStringLogDebug(PersistenceUnitProperties.JDBC_USER, m, this.session);
        String password = getConfigPropertyAsStringLogDebug(PersistenceUnitProperties.JDBC_PASSWORD, m, this.session);
        if(user != null) {
            login.setUserName(user);
        }
        if (password != null) {
            login.setPassword(this.securableObjectHolder.getSecurableObject().decryptPassword(password));
        }

        PersistenceUnitTransactionType transactionType = this.persistenceUnitInfo.getTransactionType();
        //bug 5867753: find and override the transaction type using properties
        String transTypeString = getConfigPropertyAsStringLogDebug(PersistenceUnitProperties.TRANSACTION_TYPE, m, this.session);
        if (transTypeString != null && transTypeString.length() > 0) {
            transactionType = PersistenceUnitTransactionType.valueOf(transTypeString);
        }
        //find the jta datasource
        javax.sql.DataSource jtaDatasource = getDatasourceFromProperties(m, PersistenceUnitProperties.JTA_DATASOURCE, this.persistenceUnitInfo.getJtaDataSource());

        //find the non jta datasource
        javax.sql.DataSource nonjtaDatasource = getDatasourceFromProperties(m, PersistenceUnitProperties.NON_JTA_DATASOURCE, this.persistenceUnitInfo.getNonJtaDataSource());

        if (isValidationOnly(m, false) && transactionType == PersistenceUnitTransactionType.JTA && jtaDatasource == null) {
            updateLoginDefaultConnector(login, m);
            return;
        }

        login.setUsesExternalTransactionController(transactionType == PersistenceUnitTransactionType.JTA);

        // Avoid processing data-source if EIS, as container may pass in a default one.
        if (isEIS) {
            return;
        }

        javax.sql.DataSource mainDatasource = null;
        javax.sql.DataSource readDatasource = null;
        if (login.shouldUseExternalTransactionController()) {
            // JtaDataSource is guaranteed to be non null - otherwise exception would've been thrown earlier
            mainDatasource = jtaDatasource;
            // only define readDatasource if there is jta mainDatasource
            readDatasource = nonjtaDatasource;
        } else {
            // JtaDataSource will be ignored because transactionType is RESOURCE_LOCAL
            if (jtaDatasource != null) {
                session.log(SessionLog.WARNING, SessionLog.TRANSACTION, "resource_local_persistence_init_info_ignores_jta_data_source", this.persistenceUnitInfo.getPersistenceUnitName());
            }
            if (nonjtaDatasource != null) {
                mainDatasource = nonjtaDatasource;
            } else {
                updateLoginDefaultConnector(login, m);
                return;
            }
        }

        // mainDatasource is guaranteed to be non null - TODO: No it is not, if they did not set one it is null, should raise error, not null-pointer.
        if (!(login.getConnector() instanceof JNDIConnector)) {
            JNDIConnector jndiConnector;
            if (mainDatasource instanceof DataSourceImpl) {
                //Bug5209363  Pass in the datasource name instead of the dummy datasource
                jndiConnector = new JNDIConnector(((DataSourceImpl)mainDatasource).getName());
            } else {
                jndiConnector = new JNDIConnector(mainDatasource);
            }
            login.setConnector(jndiConnector);
            String useInternalConnectionPool = getConfigPropertyAsStringLogDebug(PersistenceUnitProperties.CONNECTION_POOL_INTERNALLY_POOL_DATASOURCE, m, this.session);
            if (!"true".equalsIgnoreCase(useInternalConnectionPool)){
                login.setUsesExternalConnectionPooling(true);
            }
        }

        if (this.session.isServerSession()) {
            // set readLogin
            if (readDatasource != null) {
                DatasourceLogin readLogin = login.clone();
                readLogin.dontUseExternalTransactionController();
                JNDIConnector jndiConnector;
                if (readDatasource instanceof DataSourceImpl) {
                    //Bug5209363  Pass in the datasource name instead of the dummy datasource
                    jndiConnector = new JNDIConnector(((DataSourceImpl)readDatasource).getName());
                } else {
                    jndiConnector = new JNDIConnector(readDatasource);
                }
                readLogin.setConnector(jndiConnector);
                ((ServerSession)this.session).setReadConnectionPool(readLogin);
            }
        }

    }

    /**
     * This is used to return either the defaultDatasource or, if one exists, a datasource
     * defined under the property from the Map m.  This method will build a DataSourceImpl
     * object to hold the url if the property in Map m defines a string instead of a datasource.
     */
    protected javax.sql.DataSource getDatasourceFromProperties(Map m, String property, javax.sql.DataSource defaultDataSource){
        Object datasource = getConfigPropertyLogDebug(property, m, session);
        if ( datasource == null ){
            return defaultDataSource;
        }
        if ( datasource instanceof String){
            if(((String)datasource).length() > 0) {
                // Create a dummy DataSource that will throw an exception on access
                return new DataSourceImpl((String)datasource, null, null, null);
            } else {
                // allow an empty string data source property passed to createEMF to cancel data source specified in persistence.xml
                return null;
            }
        }
        if ( !(datasource instanceof javax.sql.DataSource) ){
            //A warning should be enough.  Though an error might be better, the properties passed in could contain anything
            session.log(SessionLog.WARNING, SessionLog.PROPERTIES, "invalid_datasource_property_value", property, datasource);
            return defaultDataSource;
        }
        return (javax.sql.DataSource)datasource;
    }

    /**
     * In cases where there is no data source, we will use properties to configure the login for
     * our session.  This method gets those properties and sets them on the login.
     */
    protected void updateLoginDefaultConnector(DatasourceLogin login, Map m){
        //Login info might be already set with sessions.xml and could be overridden by session customizer after this
        //If login has default connector then JDBC properties update(override) the login info
        if ((login.getConnector() instanceof DefaultConnector)) {
            DatabaseLogin dbLogin = (DatabaseLogin)login;
            // Note: This call does not checked the stored persistenceUnitInfo or extended properties because
            // the map passed into this method should represent the full set of properties we expect to process
            String jdbcDriver = getConfigPropertyAsStringLogDebug(PersistenceUnitProperties.JDBC_DRIVER, m, session);
            String connectionString = getConfigPropertyAsStringLogDebug(PersistenceUnitProperties.JDBC_URL, m, session);
            if(connectionString != null) {
                dbLogin.setConnectionString(connectionString);
            }
            if(jdbcDriver != null) {
                dbLogin.setDriverClassName(jdbcDriver);
            }
        }
    }

    /**
     * Configure the internal connection pooling parameters.
     * By default if nothing is configured a default shared (exclusive) read/write pool is used with 32 min/max connections and 1 initial.
     */
    @SuppressWarnings("deprecation")
    protected void updatePools(ServerSession serverSession, Map m) {
        String value = null;
        String property = null;
        try {
            // Configure default/write connection pool.
            // Sizes are irrelevant for external connection pool
            if (!serverSession.getDefaultConnectionPool().getLogin().shouldUseExternalConnectionPooling()) {
                // CONNECTION and WRITE_CONNECTION properties both configure the default pool (mean the same thing, but WRITE normally used with READ).
                property = PersistenceUnitProperties.JDBC_CONNECTIONS_MIN;
                value = getConfigPropertyAsStringLogDebug(property, m, serverSession);
                if (value != null) {
                    serverSession.getDefaultConnectionPool().setMinNumberOfConnections(Integer.parseInt(value));
                }
                property = PersistenceUnitProperties.JDBC_CONNECTIONS_MAX;
                value = getConfigPropertyAsStringLogDebug(property, m, serverSession);
                if (value != null) {
                    serverSession.getDefaultConnectionPool().setMaxNumberOfConnections(Integer.parseInt(value));
                }
                property = PersistenceUnitProperties.JDBC_CONNECTIONS_INITIAL;
                value = getConfigPropertyAsStringLogDebug(property, m, serverSession);
                if (value != null) {
                    serverSession.getDefaultConnectionPool().setInitialNumberOfConnections(Integer.parseInt(value));
                }
                property = PersistenceUnitProperties.JDBC_WRITE_CONNECTIONS_MIN;
                value = getConfigPropertyAsStringLogDebug(property, m, serverSession);
                if (value != null) {
                    serverSession.getDefaultConnectionPool().setMinNumberOfConnections(Integer.parseInt(value));
                }
                property = PersistenceUnitProperties.JDBC_WRITE_CONNECTIONS_MAX;
                value = getConfigPropertyAsStringLogDebug(property, m, serverSession);
                if (value != null) {
                    serverSession.getDefaultConnectionPool().setMaxNumberOfConnections(Integer.parseInt(value));
                }
                property = PersistenceUnitProperties.JDBC_WRITE_CONNECTIONS_INITIAL;
                value = getConfigPropertyAsStringLogDebug(property, m, serverSession);
                if (value != null) {
                    serverSession.getDefaultConnectionPool().setInitialNumberOfConnections(Integer.parseInt(value));
                }
            }

            // Configure read connection pool if set.
            // Sizes and shared option are irrelevant for external connection pool
            if (!serverSession.getReadConnectionPool().getLogin().shouldUseExternalConnectionPooling()) {
                String shared = getConfigPropertyAsStringLogDebug(PersistenceUnitProperties.JDBC_READ_CONNECTIONS_SHARED, m, serverSession);
                boolean isShared = false;
                if (shared != null) {
                    isShared = Boolean.parseBoolean(shared);
                }
                ConnectionPool pool = null;
                if (isShared) {
                    pool = new ReadConnectionPool("read", serverSession.getReadConnectionPool().getLogin(), serverSession);
                } else {
                    pool = new ConnectionPool("read", serverSession.getReadConnectionPool().getLogin(), serverSession);
                }
                String min = getConfigPropertyAsStringLogDebug(PersistenceUnitProperties.JDBC_READ_CONNECTIONS_MIN, m, serverSession);
                if (min != null) {
                    value = min;
                    property = PersistenceUnitProperties.JDBC_READ_CONNECTIONS_MIN;
                    pool.setMinNumberOfConnections(Integer.parseInt(min));
                }
                String max = getConfigPropertyAsStringLogDebug(PersistenceUnitProperties.JDBC_READ_CONNECTIONS_MAX, m, serverSession);
                if (max != null) {
                    value = max;
                    property = PersistenceUnitProperties.JDBC_READ_CONNECTIONS_MAX;
                    pool.setMaxNumberOfConnections(Integer.parseInt(max));
                }
                String initial = getConfigPropertyAsStringLogDebug(PersistenceUnitProperties.JDBC_READ_CONNECTIONS_INITIAL, m, serverSession);
                if (initial != null) {
                    value = initial;
                    property = PersistenceUnitProperties.JDBC_READ_CONNECTIONS_INITIAL;
                    pool.setInitialNumberOfConnections(Integer.parseInt(initial));
                }
                // Only set the read pool if they configured it, otherwise use default shared read/write.
                if (isShared || (min != null) || (max != null) || (initial != null)) {
                    serverSession.setReadConnectionPool(pool);
                }
                String wait = getConfigPropertyAsStringLogDebug(PersistenceUnitProperties.JDBC_CONNECTIONS_WAIT, m, serverSession);
                if (wait != null) {
                    value = wait;
                    property = PersistenceUnitProperties.JDBC_CONNECTIONS_WAIT;
                    serverSession.getDefaultConnectionPool().setWaitTimeout(Integer.parseInt(wait));
                    pool.setWaitTimeout(Integer.parseInt(wait));
                }
            }

            // Configure sequence connection pool if set.
            String sequence = getConfigPropertyAsStringLogDebug(PersistenceUnitProperties.JDBC_SEQUENCE_CONNECTION_POOL, m, serverSession);
            if (sequence != null) {
                serverSession.getSequencingControl().setShouldUseSeparateConnection(Boolean.parseBoolean(sequence));
            }
            String sequenceDataSource = getConfigPropertyAsStringLogDebug(PersistenceUnitProperties.JDBC_SEQUENCE_CONNECTION_POOL_DATASOURCE, m, serverSession);
            if (sequenceDataSource != null) {
                DatasourceLogin login = this.session.getLogin().clone();
                login.dontUseExternalTransactionController();
                JNDIConnector jndiConnector = new JNDIConnector(sequenceDataSource);
                login.setConnector(jndiConnector);
                serverSession.getSequencingControl().setLogin(login);
            }
            // Sizes and shared option are irrelevant for external connection pool
            if (!serverSession.getReadConnectionPool().getLogin().shouldUseExternalConnectionPooling()) {
                value = getConfigPropertyAsStringLogDebug(PersistenceUnitProperties.JDBC_SEQUENCE_CONNECTION_POOL_MIN, m, serverSession);
                if (value != null) {
                    property = PersistenceUnitProperties.JDBC_SEQUENCE_CONNECTION_POOL_MIN;
                    serverSession.getSequencingControl().setMinPoolSize(Integer.parseInt(value));
                }
                value = getConfigPropertyAsStringLogDebug(PersistenceUnitProperties.JDBC_SEQUENCE_CONNECTION_POOL_MAX, m, serverSession);
                if (value != null) {
                    property = PersistenceUnitProperties.JDBC_SEQUENCE_CONNECTION_POOL_MAX;
                    serverSession.getSequencingControl().setMaxPoolSize(Integer.parseInt(value));
                }
                value = getConfigPropertyAsStringLogDebug(PersistenceUnitProperties.JDBC_SEQUENCE_CONNECTION_POOL_INITIAL, m, serverSession);
                if (value != null) {
                    property = PersistenceUnitProperties.JDBC_SEQUENCE_CONNECTION_POOL_INITIAL;
                    serverSession.getSequencingControl().setInitialPoolSize(Integer.parseInt(value));
                }
            }
        } catch (NumberFormatException exception) {
            serverSession.handleException(ValidationException.invalidValueForProperty(value, property, exception));
        }
    }

    /**
     * Normally when a property is missing nothing should be applied to the session.
     * However there are several session attributes that defaulted in EJB3 to the values
     * different from EclipseLink defaults.
     * This function applies defaults for such properties and registers the session.
     * All other session-related properties are applied in updateServerSession.
     * Note that updateSession may be called several times on the same session
     * (before login), but initSession is called just once - before the first call
     * to updateSession.
     */
    protected void initSession() {
        assignCMP3Policy();

        if(!isCompositeMember()) {
            // Register session that has been created earlier.
            addSessionToGlobalSessionManager();
        }
    }

    /**
     * Make any changes to our ServerSession that can be made after it is created.
     */
    protected void updateSession(Map m, ClassLoader loader) {
        if (session == null || (session.isDatabaseSession() && ((DatabaseSessionImpl)session).isLoggedIn())) {
            return;
        }

        // In deploy ServerPlatform could've changed which will affect the loggers.
        boolean serverPlatformChanged = updateServerPlatform(m, loader);
        updateJPQLParser(m);

        if (!session.hasBroker()) {
            updateLoggers(m, serverPlatformChanged, loader);
            updateProfiler(m,loader);
        }

        // log the server platform being used by the session if it has been changed
        if (serverPlatformChanged && session.getSessionLog().shouldLog(SessionLog.FINE)) {
            session.getSessionLog().log(SessionLog.FINE, SessionLog.SERVER,
                    "configured_server_platform", session.getServerPlatform().getClass().getName()); // NOI18N
        }

        if(session.isBroker()) {
            PersistenceUnitTransactionType transactionType = persistenceUnitInfo.getTransactionType();
            //bug 5867753: find and override the transaction type using properties
            String transTypeString = getConfigPropertyAsStringLogDebug(PersistenceUnitProperties.TRANSACTION_TYPE, m, session);
            if (transTypeString != null) {
                transactionType = PersistenceUnitTransactionType.valueOf(transTypeString);
            }
            ((DatasourceLogin)session.getDatasourceLogin()).setUsesExternalTransactionController(transactionType == PersistenceUnitTransactionType.JTA);
        } else {
            String shouldBindString = getConfigPropertyAsStringLogDebug(PersistenceUnitProperties.JDBC_BIND_PARAMETERS, m, session);
            if (shouldBindString != null) {
                session.getPlatform().setShouldBindAllParameters(Boolean.parseBoolean(shouldBindString));
            }

            String shouldForceBindString = getConfigPropertyAsStringLogDebug(PersistenceUnitProperties.JDBC_FORCE_BIND_PARAMETERS, m, session);
            if(shouldForceBindString != null) {
                session.getPlatform().setShouldForceBindAllParameters(Boolean.parseBoolean(shouldForceBindString));
            }

            updateLogins(m);
        }
        if (!session.getDatasourceLogin().shouldUseExternalTransactionController()) {
            session.getServerPlatform().disableJTA();
        }

        if(session.isServerSession()) {
            updatePools((ServerSession)session, m);
            updateConnectionSettings((ServerSession)session, m);
            if (!isSessionLoadedFromSessionsXML) {
                updateDescriptorCacheSettings(m, loader);
            }
            updateConnectionPolicy((ServerSession)session, m);
        }

        if(session.isBroker()) {
            if (this.compositeMemberEmSetupImpls != null) {
                // composite
                Map compositeMemberMapOfProperties = (Map)getConfigProperty(PersistenceUnitProperties.COMPOSITE_UNIT_PROPERTIES, m);
                for(EntityManagerSetupImpl compositeMemberEmSetupImpl : this.compositeMemberEmSetupImpls) {
                    // the properties guaranteed to be non-null after updateCompositeMemberProperties call
                    String compositeMemberPuName = compositeMemberEmSetupImpl.getPersistenceUnitInfo().getPersistenceUnitName();
                    Map compositeMemberProperties = (Map)compositeMemberMapOfProperties.get(compositeMemberPuName);
                    // debug output added to make it easier to navigate the log because the method is called outside of composite member deploy
                    compositeMemberEmSetupImpl.session.log(SessionLog.FINEST, SessionLog.PROPERTIES, "composite_member_begin_call", new Object[]{"updateSession", compositeMemberPuName, state});
                    compositeMemberEmSetupImpl.updateSession(compositeMemberProperties, loader);
                    compositeMemberEmSetupImpl.session.log(SessionLog.FINEST, SessionLog.PROPERTIES, "composite_member_end_call", new Object[]{"updateSession", compositeMemberPuName, state});
                }
            }
            setSessionEventListener(m, loader);
            setExceptionHandler(m, loader);

            updateAllowZeroIdSetting(m);
            updateCacheCoordination(m, loader);
            processSessionCustomizer(m, loader);
        } else {
            setSessionEventListener(m, loader);
            setExceptionHandler(m, loader);

            updateBatchWritingSetting(m, loader);

            updateNativeSQLSetting(m);
            updateSequencing(m);
            updateSequencingStart(m);
            updateAllowNativeSQLQueriesSetting(m);
            updateSQLCastSetting(m);
            updateUppercaseSetting(m);
            updateCacheStatementSettings(m);
            updateTemporalMutableSetting(m);
            updateTableCreationSettings(m);
            updateIndexForeignKeys(m);
            if (!session.hasBroker()) {
                updateAllowZeroIdSetting(m);
            }
            updateIdValidation(m);
            updatePessimisticLockTimeout(m);
            updatePessimisticLockTimeoutUnit(m);
            updateQueryTimeout(m);
            updateQueryTimeoutUnit(m);
            updateLockingTimestampDefault(m);
            updateSQLCallDeferralDefault(m);
            if (!session.hasBroker()) {
                updateCacheCoordination(m, loader);
            }
            updatePartitioning(m, loader);
            updateDatabaseEventListener(m, loader);
            updateSerializer(m, loader);
            updateShouldOptimizeResultSetAccess(m);
            updateTolerateInvalidJPQL(m);
            updateTenancy(m, loader);

            // Customizers should be processed last
            processDescriptorCustomizers(m, loader);
            processSessionCustomizer(m, loader);

            setDescriptorNamedQueries(m);
        }
    }

    /**
     * This sets the isInContainerMode flag.
     * "true" indicates container case, "false" - SE.
     */
    public void setIsInContainerMode(boolean isInContainerMode) {
        this.isInContainerMode = isInContainerMode;
    }

    /**
     * Used to indicate that an EntityManagerFactoryImpl based on this
     * EntityManagerSetupImpl has been refreshed.  This means this EntityManagerSetupImpl
     * will no longer be associated with new EntityManagerFactories
     */
    public void setIsMetadataExpired(boolean hasExpiredMetadata) {
        this.isMetadataExpired = hasExpiredMetadata;
    }

    protected void processSessionCustomizer(Map m, ClassLoader loader) {
        SessionCustomizer sessionCustomizer;
        Object customizer = getConfigPropertyLogDebug(PersistenceUnitProperties.SESSION_CUSTOMIZER, m, session);
        if (customizer == null) {
            return;
        }
        if (customizer instanceof String) {
            Class sessionCustomizerClass = findClassForProperty((String) customizer, PersistenceUnitProperties.SESSION_CUSTOMIZER, loader);
            try {
                sessionCustomizer = (SessionCustomizer) sessionCustomizerClass.newInstance();
            } catch (Exception ex) {
                throw EntityManagerSetupException.failedWhileProcessingProperty(PersistenceUnitProperties.SESSION_CUSTOMIZER, (String) customizer, ex);
            }
        } else {
            sessionCustomizer = (SessionCustomizer) customizer;
        }
        try {
            sessionCustomizer.customize(session);
        } catch (Exception ex) {
            throw EntityManagerSetupException.failedWhileProcessingProperty(PersistenceUnitProperties.SESSION_CUSTOMIZER, customizer.toString(), ex);
        }
    }

    protected void initOrUpdateLogging(Map m, SessionLog log) {
        String logLevelString = PropertiesHandler.getPropertyValueLogDebug(PersistenceUnitProperties.LOGGING_LEVEL, m, session);
        if (logLevelString != null) {
            log.setLevel(AbstractSessionLog.translateStringToLoggingLevel(logLevelString));
        }
        // category-specific logging level
        Map categoryLogLevelMap = PropertiesHandler.getPrefixValuesLogDebug(PersistenceUnitProperties.CATEGORY_LOGGING_LEVEL_, m, session);
        if(!categoryLogLevelMap.isEmpty()) {
            Iterator it = categoryLogLevelMap.entrySet().iterator();
            while (it.hasNext()) {
                Map.Entry entry = (Map.Entry)it.next();
                String category = (String)entry.getKey();
                String value = (String)entry.getValue();
                log.setLevel(AbstractSessionLog.translateStringToLoggingLevel(value), category);
            }
        }

        String tsString = getConfigPropertyAsStringLogDebug(PersistenceUnitProperties.LOGGING_TIMESTAMP, m, session);
        if (tsString != null) {
            log.setShouldPrintDate(Boolean.parseBoolean(tsString));
        }
        String threadString = getConfigPropertyAsStringLogDebug(PersistenceUnitProperties.LOGGING_THREAD, m, session);
        if (threadString != null) {
            log.setShouldPrintThread(Boolean.parseBoolean(threadString));
        }
        String sessionString = getConfigPropertyAsStringLogDebug(PersistenceUnitProperties.LOGGING_SESSION, m, session);
        if (sessionString != null) {
            log.setShouldPrintSession(Boolean.parseBoolean(sessionString));
        }
        String connectionString = getConfigPropertyAsStringLogDebug(PersistenceUnitProperties.LOGGING_CONNECTION, m, session);
        if (connectionString != null) {
            log.setShouldPrintConnection(Boolean.parseBoolean(connectionString));
        }
        String exString = getConfigPropertyAsStringLogDebug(PersistenceUnitProperties.LOGGING_EXCEPTIONS, m, session);
        if (exString != null) {
            log.setShouldLogExceptionStackTrace(Boolean.parseBoolean(exString));
        }
        String shouldDisplayData = getConfigPropertyAsStringLogDebug(PersistenceUnitProperties.LOGGING_PARAMETERS, m, session);
        if (shouldDisplayData != null) {
            log.setShouldDisplayData(Boolean.parseBoolean(shouldDisplayData));
        }
    }

    protected void processDescriptorCustomizers(Map m, ClassLoader loader) {
        Map customizerMap = PropertiesHandler.getPrefixValuesLogDebug(PersistenceUnitProperties.DESCRIPTOR_CUSTOMIZER_, m, session);
        if (customizerMap.isEmpty()) {
            return;
        }

        Iterator it = customizerMap.entrySet().iterator();
        while (it.hasNext()) {
            Map.Entry entry = (Map.Entry)it.next();
            String name = (String)entry.getKey();
            String customizerClassName = (String)entry.getValue();

            ClassDescriptor descriptor = session.getDescriptorForAlias(name);
            if (descriptor == null) {
                try {
                    Class javaClass = findClass(name, loader);
                    descriptor = session.getDescriptor(javaClass);
                } catch (Exception ex) {
                    throw EntityManagerSetupException.failedWhileProcessingProperty(PersistenceUnitProperties.DESCRIPTOR_CUSTOMIZER_ + name, customizerClassName, ex);
                }
            }
            if (descriptor != null) {
                Class customizerClass = findClassForProperty(customizerClassName, PersistenceUnitProperties.DESCRIPTOR_CUSTOMIZER_ + name, loader);
                try {
                    DescriptorCustomizer customizer = (DescriptorCustomizer)customizerClass.newInstance();
                    customizer.customize(descriptor);
                } catch (Exception ex) {
                    throw EntityManagerSetupException.failedWhileProcessingProperty(PersistenceUnitProperties.DESCRIPTOR_CUSTOMIZER_ + name, customizerClassName, ex);
                }
            } else {
                // TODO throw a better error, missing descriptor for property.
                throw EntityManagerSetupException.failedWhileProcessingProperty(PersistenceUnitProperties.DESCRIPTOR_CUSTOMIZER_ + name, customizerClassName, null);
            }
        }
    }

    public boolean isInitial() {
        return state == STATE_INITIAL;
    }

    /**
     * Used to indicate that an EntityManagerFactoryImpl based on this
     * EntityManagerSetupImpl has been refreshed.  This means this EntityManagerSetupImpl
     * will no longer be associated with new EntityManagerFactories
     */
    public boolean isMetadataExpired() {
        return isMetadataExpired;
    }

    public boolean isPredeployed() {
        return state == STATE_PREDEPLOYED;
    }

    public boolean isDeployed() {
        return state == STATE_DEPLOYED;
    }

    public boolean isHalfDeployed() {
        return state == STATE_HALF_DEPLOYED;
    }

    public boolean isUndeployed() {
        return state == STATE_UNDEPLOYED;
    }

    public boolean isPredeployFailed() {
        return state == STATE_PREDEPLOY_FAILED;
    }

    public boolean isDeployFailed() {
        return state == STATE_DEPLOY_FAILED;
    }

    public boolean isHalfPredeployedCompositeMember() {
        return state == STATE_HALF_PREDEPLOYED_COMPOSITE_MEMBER;
    }

    public String getPersistenceUnitUniqueName() {
        return this.persistenceUnitUniqueName;
    }

    public int getFactoryCount() {
        return factoryCount;
    }

    public String getSessionName() {
        return this.sessionName;
    }

    public boolean shouldRedeploy() {
        return state == STATE_UNDEPLOYED || state == STATE_PREDEPLOY_FAILED;
    }

    /**
     * Return if MetadataSource refresh commands should be sent when refresh is called
     * Checks the PersistenceUnitProperties.METADATA_SOURCE_RCM_COMMAND property and defaults to true.
     */
    public boolean shouldSendMetadataRefreshCommand(Map m) {
        String sendCommand = getConfigPropertyAsStringLogDebug(PersistenceUnitProperties.METADATA_SOURCE_RCM_COMMAND, m, this.session);
        if (sendCommand != null) {
            return Boolean.parseBoolean(sendCommand);
        } else {
            return true;
        }
    }

    /**
     * Undeploy may be called several times, but only the call that decreases
     * factoryCount to 0 disconnects the session and removes it from the session manager.
     * This method and predeploy - the only methods altering factoryCount - should be synchronized.
     * After undeploy call that turns factoryCount to 0:
     *   session==null;
     *   PREDEPLOYED, DEPLOYED and DEPLOYED_FAILED states change to UNDEPLOYED state.
     */
    public synchronized void undeploy() {
        if (state == STATE_INITIAL || state == STATE_PREDEPLOY_FAILED || state == STATE_UNDEPLOYED) {
            // must already have factoryCount==0 and session==null
            return;
        }
        // state is PREDEPLOYED, DEPLOYED or DEPLOY_FAILED
        session.log(SessionLog.FINEST, SessionLog.JPA, "undeploy_begin", new Object[]{getPersistenceUnitInfo().getPersistenceUnitName(), session.getName(), state, factoryCount});
        try {
            factoryCount--;
            if(factoryCount > 0) {
                return;
            }
            synchronized (EntityManagerFactoryProvider.emSetupImpls) {
                state = STATE_UNDEPLOYED;
                removeSessionFromGlobalSessionManager();
                // remove undeployed emSetupImpl from the map
                EntityManagerSetupImpl emSetupImpl = EntityManagerFactoryProvider.emSetupImpls.get(sessionName);
                if ((emSetupImpl != null) && (emSetupImpl.equals(this))) {
                    EntityManagerFactoryProvider.emSetupImpls.remove(sessionName);
                }
            }
        } finally {
            session.log(SessionLog.FINEST, SessionLog.JPA, "undeploy_end", new Object[]{getPersistenceUnitInfo().getPersistenceUnitName(), session.getName(), state, factoryCount});
            if(state == STATE_UNDEPLOYED) {
                session = null;
            }
        }
    }

    /**
     * INTERNAL:
     * By default we require a connection to the database. However, when
     * generating schema to scripts only, this is not required.
     */
    public void setRequiresConnection(boolean requiresConnection) {
        this.requiresConnection = requiresConnection;
    }

    /**
     * Allow customized session event listener to be added into session.
     * The method needs to be called in deploy stage.
     */
    protected void setSessionEventListener(Map m, ClassLoader loader){
        //Set event listener if it has been specified.
        String sessionEventListenerClassName = EntityManagerFactoryProvider.getConfigPropertyAsStringLogDebug(PersistenceUnitProperties.SESSION_EVENT_LISTENER_CLASS, m, session);
        if(sessionEventListenerClassName!=null){
            Class sessionEventListenerClass = findClassForProperty(sessionEventListenerClassName,PersistenceUnitProperties.SESSION_EVENT_LISTENER_CLASS, loader);
            try {
                SessionEventListener sessionEventListener = (SessionEventListener)buildObjectForClass(sessionEventListenerClass, SessionEventListener.class);
                if(sessionEventListener!=null){
                    session.getEventManager().addListener(sessionEventListener);
                } else {
                    session.handleException(ValidationException.invalidSessionEventListenerClass(sessionEventListenerClassName));
                }
            } catch (IllegalAccessException e) {
                session.handleException(ValidationException.cannotInstantiateSessionEventListenerClass(sessionEventListenerClassName,e));
            } catch (PrivilegedActionException e) {
                session.handleException(ValidationException.cannotInstantiateSessionEventListenerClass(sessionEventListenerClassName,e));
            } catch (InstantiationException e) {
                session.handleException(ValidationException.cannotInstantiateSessionEventListenerClass(sessionEventListenerClassName,e));
            }
        }
    }

    /**
     * Allow customized exception handler to be added into session.
     * The method needs to be called in deploy and pre-deploy stage.
     */
    protected void setExceptionHandler(Map m, ClassLoader loader){
        //Set exception handler if it was specified.
        String exceptionHandlerClassName = EntityManagerFactoryProvider.getConfigPropertyAsStringLogDebug(PersistenceUnitProperties.EXCEPTION_HANDLER_CLASS, m, session);
        if(exceptionHandlerClassName!=null){
            Class exceptionHandlerClass = findClassForProperty(exceptionHandlerClassName,PersistenceUnitProperties.EXCEPTION_HANDLER_CLASS, loader);
            try {
                ExceptionHandler exceptionHandler = (ExceptionHandler)buildObjectForClass(exceptionHandlerClass, ExceptionHandler.class);
                if (exceptionHandler!=null){
                    session.setExceptionHandler(exceptionHandler);
                } else {
                    session.handleException(ValidationException.invalidExceptionHandlerClass(exceptionHandlerClassName));
                }
            } catch (IllegalAccessException e) {
                session.handleException(ValidationException.cannotInstantiateExceptionHandlerClass(exceptionHandlerClassName,e));
            } catch (PrivilegedActionException e) {
                session.handleException(ValidationException.cannotInstantiateExceptionHandlerClass(exceptionHandlerClassName,e));
            } catch (InstantiationException e) {
                session.handleException(ValidationException.cannotInstantiateExceptionHandlerClass(exceptionHandlerClassName,e));
            }
        }
    }

    /**
     * Update batch writing setting.
     * The method needs to be called in deploy stage.
     */
    protected void updateBatchWritingSetting(Map persistenceProperties, ClassLoader loader) {
        String batchWritingSettingString = PropertiesHandler.getPropertyValueLogDebug(PersistenceUnitProperties.BATCH_WRITING, persistenceProperties, this.session);
        if (batchWritingSettingString != null) {
             this.session.getPlatform().setUsesBatchWriting(batchWritingSettingString != BatchWriting.None);
             if (batchWritingSettingString == BatchWriting.JDBC) {
                 this.session.getPlatform().setUsesJDBCBatchWriting(true);
                 this.session.getPlatform().setUsesNativeBatchWriting(false);
             } else if (batchWritingSettingString == BatchWriting.Buffered) {
                 this.session.getPlatform().setUsesJDBCBatchWriting(false);
                 this.session.getPlatform().setUsesNativeBatchWriting(false);
             } else if (batchWritingSettingString == BatchWriting.OracleJDBC) {
                 this.session.getPlatform().setUsesNativeBatchWriting(true);
                 this.session.getPlatform().setUsesJDBCBatchWriting(true);
             } else if (batchWritingSettingString == BatchWriting.None) {
                 // Nothing required.
             } else {
                 if (batchWritingSettingString.equalsIgnoreCase("ExaLogic")) {
                     batchWritingSettingString = "oracle.toplink.exalogic.batch.DynamicParameterizedBatchWritingMechanism";
                 }
                 Class cls = findClassForProperty(batchWritingSettingString, PersistenceUnitProperties.BATCH_WRITING, loader);
                 BatchWritingMechanism mechanism = null;
                 try {
                     Constructor constructor = cls.getConstructor();
                     mechanism = (BatchWritingMechanism)constructor.newInstance();
                 } catch (Exception exception) {
                     if (batchWritingSettingString.indexOf('.') == -1) {
                         throw new IllegalArgumentException(ExceptionLocalization.buildMessage("ejb30-illegal-property-value", new Object[]{PersistenceUnitProperties.BATCH_WRITING, batchWritingSettingString}));
                     } else {
                         throw EntityManagerSetupException.failedToInstantiateProperty(batchWritingSettingString, PersistenceUnitProperties.BATCH_WRITING, exception);
                     }
                 }
                 this.session.getPlatform().setBatchWritingMechanism(mechanism);
             }
        }
        // Set batch size.
        String sizeString = EntityManagerFactoryProvider.getConfigPropertyAsStringLogDebug(PersistenceUnitProperties.BATCH_WRITING_SIZE, persistenceProperties, this.session);
        if (sizeString != null) {
            try {
                this.session.getPlatform().setMaxBatchWritingSize(Integer.parseInt(sizeString));
            } catch (NumberFormatException invalid) {
                session.handleException(ValidationException.invalidValueForProperty(sizeString, PersistenceUnitProperties.BATCH_WRITING_SIZE, invalid));
            }
        }
    }

    /**
     * Load the Metadata Repository for Extensibility
     */
    protected void updateMetadataRepository(Map m, ClassLoader loader){
        Object metadataSource = EntityManagerFactoryProvider.getConfigPropertyLogDebug(PersistenceUnitProperties.METADATA_SOURCE, m, session);
        if (metadataSource != null && metadataSource instanceof MetadataSource){
            processor.setMetadataSource((MetadataSource)metadataSource);
        } else {
            if (metadataSource!=null) {
                String repository = (String)metadataSource;
                if (repository.equalsIgnoreCase("XML")) {
                    processor.setMetadataSource(new XMLMetadataSource());
                } else {
                    Class transportClass = findClassForProperty(repository, PersistenceUnitProperties.METADATA_SOURCE, loader);
                    try {
                        processor.setMetadataSource((MetadataSource)transportClass.newInstance());
                    } catch (Exception invalid) {
                        session.handleException(EntityManagerSetupException.failedToInstantiateProperty(repository, PersistenceUnitProperties.METADATA_SOURCE,invalid));
                    }
                }
            }
        }
    }

    /**
     * Check for a tuning property and run the tuner preDeploy.
     */
    protected void updateTunerPreDeploy(Map m, ClassLoader loader) {
        String tuning = (String)EntityManagerFactoryProvider.getConfigPropertyLogDebug(PersistenceUnitProperties.TUNING, m, this.session);
        if (tuning != null) {
            SessionTuner tuner = null;
            if (tuning.equalsIgnoreCase("Safe")) {
                tuner = new SafeModeTuner();
            } else if (tuning.equalsIgnoreCase("Standard")) {
                tuner = new StandardTuner();
            } else {
                if (tuning.equalsIgnoreCase("ExaLogic")) {
                    tuning = "oracle.toplink.exalogic.tuning.ExaLogicTuner";
                }
                Class tunerClass = findClassForProperty(tuning, PersistenceUnitProperties.TUNING, loader);
                try {
                    tuner = (SessionTuner)tunerClass.newInstance();
                } catch (Exception invalid) {
                    this.session.handleException(EntityManagerSetupException.failedToInstantiateProperty(tuning, PersistenceUnitProperties.TUNING, invalid));
                }
            }
            getDatabaseSession().setTuner(tuner);
            if (tuner != null) {
                tuner.tunePreDeploy(m);
            }
        }
    }

    /**
     * Check for a tuning property and run the tuner deploy.
     */
    protected void updateTunerDeploy(Map m, ClassLoader loader) {
        if (getDatabaseSession().getTuner() != null) {
            getDatabaseSession().getTuner().tuneDeploy(getDatabaseSession());
        }
    }

    /**
     * Check for a tuning property and run the tuner deploy.
     */
    protected void updateTunerPostDeploy(Map m, ClassLoader loader) {
        if (getDatabaseSession().getTuner() != null) {
            getDatabaseSession().getTuner().tunePostDeploy(getDatabaseSession());
        }
    }

    /**
     * Allow the deployment metadata to be freed post-deploy to conserve memory.
     */
    protected void updateFreeMemory(Map m) {
        String freeMemory = EntityManagerFactoryProvider.getConfigPropertyAsStringLogDebug(PersistenceUnitProperties.FREE_METADATA, m, session);
        if (freeMemory != null) {
           if (freeMemory.equalsIgnoreCase("true")) {
               XMLEntityMappingsReader.clear();
           } else if (freeMemory.equalsIgnoreCase("false")) {
               // default.
           } else {
               session.handleException(ValidationException.invalidBooleanValueForProperty(freeMemory, PersistenceUnitProperties.FREE_METADATA));
           }
        }
    }

    /**
     * Enable or disable the capability of Native SQL function.
     * The method needs to be called in deploy stage.
     */
    protected void updateNativeSQLSetting(Map m){
        //Set Native SQL flag if it was specified.
        String nativeSQLString = EntityManagerFactoryProvider.getConfigPropertyAsStringLogDebug(PersistenceUnitProperties.NATIVE_SQL, m, session);
        if(nativeSQLString!=null){
           if(nativeSQLString.equalsIgnoreCase("true") ){
                 session.getProject().getLogin().useNativeSQL();
           }else if (nativeSQLString.equalsIgnoreCase("false")){
                 session.getProject().getLogin().dontUseNativeSQL();
           }else{
                 session.handleException(ValidationException.invalidBooleanValueForSettingNativeSQL(nativeSQLString));
           }
        }
    }

    /**
     * Configure sequencing settings.
     */
    protected void updateSequencing(Map m){
        String useTable = EntityManagerFactoryProvider.getConfigPropertyAsStringLogDebug(PersistenceUnitProperties.SEQUENCING_SEQUENCE_DEFAULT, m, session);
        if (useTable != null) {
           if (useTable.equalsIgnoreCase("true")) {
               this.session.getPlatform().setDefaultNativeSequenceToTable(true);
           } else if (useTable.equalsIgnoreCase("false")) {
               this.session.getPlatform().setDefaultNativeSequenceToTable(false);
           } else {
               this.session.handleException(ValidationException.invalidBooleanValueForProperty(useTable, PersistenceUnitProperties.SEQUENCING_SEQUENCE_DEFAULT));
           }
        }
    }

    protected void updateSequencingStart(Map m) {
        String local = EntityManagerFactoryProvider.getConfigPropertyAsStringLogDebug(PersistenceUnitProperties.SEQUENCING_START_AT_NEXTVAL, m, session);
        try {
            if (local != null) {
                this.session.getPlatform().setDefaultSeqenceAtNextValue(Boolean.parseBoolean(local));
            }
        } catch (NumberFormatException exception) {
            this.session.handleException(ValidationException.invalidValueForProperty(local, PersistenceUnitProperties.USE_LOCAL_TIMESTAMP, exception));
        }
    }

    /**
     * Load the projectCacheAccessor for JPA project caching
     */
    protected void updateProjectCache(Map m, ClassLoader loader){
        Object accessor = EntityManagerFactoryProvider.getConfigPropertyLogDebug(PersistenceUnitProperties.PROJECT_CACHE, m, session);
        if (accessor != null ) {
            if (accessor instanceof ProjectCache) {
                projectCacheAccessor = (ProjectCache)accessor;
            } else {
                String accessorType = (String)accessor;
                if (accessorType.equalsIgnoreCase("java-serialization")) {
                    projectCacheAccessor = new FileBasedProjectCache();
                } else {
                    Class transportClass = findClassForProperty(accessorType, PersistenceUnitProperties.PROJECT_CACHE, loader);
                    try {
                        projectCacheAccessor = (ProjectCache)transportClass.newInstance();
                    } catch (Exception invalid) {
                        session.handleException(EntityManagerSetupException.failedToInstantiateProperty(accessorType, PersistenceUnitProperties.METADATA_SOURCE,invalid));
                    }
                }
            }
        }
    }

    /**
     * Enable or disable the capability of Native SQL function.
     * The method needs to be called in deploy stage.
     */
    protected void updateJPQLParser(Map m) {
        // Set JPQL parser if it was specified.
        String parser = EntityManagerFactoryProvider.getConfigPropertyAsStringLogDebug(PersistenceUnitProperties.JPQL_PARSER, m, this.session);
        if (parser != null) {
            if (parser.equalsIgnoreCase(ParserType.Hermes)) {
                parser = "org.eclipse.persistence.internal.jpa.jpql.HermesParser";
            } else if (parser.equalsIgnoreCase(ParserType.ANTLR)) {
                parser = "org.eclipse.persistence.queries.ANTLRQueryBuilder";
            }
            this.session.setProperty(PersistenceUnitProperties.JPQL_PARSER, parser);
        }
        // Set JPQL parser validation mode if it was specified.
        String validation = EntityManagerFactoryProvider.getConfigPropertyAsStringLogDebug(PersistenceUnitProperties.JPQL_VALIDATION, m, this.session);
        if (validation != null) {
            this.session.setProperty(PersistenceUnitProperties.JPQL_VALIDATION, validation);
        }
    }

    /**
     * Enable or disable the capability of Native SQL function.
     * The method needs to be called in deploy stage.
     */
    protected void updateAllowNativeSQLQueriesSetting(Map m){
        // Set allow native SQL queries flag if it was specified.
        String allowNativeSQLQueriesString = EntityManagerFactoryProvider.getConfigPropertyAsStringLogDebug(PersistenceUnitProperties.ALLOW_NATIVE_SQL_QUERIES, m, session);

        if (allowNativeSQLQueriesString != null) {
           if (allowNativeSQLQueriesString.equalsIgnoreCase("true")) {
               session.getProject().setAllowNativeSQLQueries(true);
           } else if (allowNativeSQLQueriesString.equalsIgnoreCase("false")) {
               session.getProject().setAllowNativeSQLQueries(false);
           } else {
               session.handleException(ValidationException.invalidBooleanValueForSettingAllowNativeSQLQueries(allowNativeSQLQueriesString));
           }
        }
    }

    /**
     * Enable or disable SQL casting.
     */
    protected void updateSQLCastSetting(Map m) {
        //Set Native SQL flag if it was specified.
        String sqlCastString = EntityManagerFactoryProvider.getConfigPropertyAsStringLogDebug(PersistenceUnitProperties.SQL_CAST, m, session);
        if (sqlCastString != null) {
           if (sqlCastString.equalsIgnoreCase("true")) {
                 session.getProject().getLogin().getPlatform().setIsCastRequired(true);
           } else if (sqlCastString.equalsIgnoreCase("false")) {
               session.getProject().getLogin().getPlatform().setIsCastRequired(false);
           } else {
                 session.handleException(ValidationException.invalidBooleanValueForProperty(sqlCastString, PersistenceUnitProperties.SQL_CAST));
           }
        }
    }

    /**
     * Enable or disable forcing field names to uppercase.
     * The method needs to be called in deploy stage.
     */
    protected void updateUppercaseSetting(Map m){
        //Set Native SQL flag if it was specified.
        String uppercaseString = EntityManagerFactoryProvider.getConfigPropertyAsStringLogDebug(PersistenceUnitProperties.NATIVE_QUERY_UPPERCASE_COLUMNS, m, session);
        if (uppercaseString != null) {
           if (uppercaseString.equalsIgnoreCase("true") ){
               this.session.getProject().getLogin().setShouldForceFieldNamesToUpperCase(true);
           } else if (uppercaseString.equalsIgnoreCase("false")) {
               this.session.getProject().getLogin().setShouldForceFieldNamesToUpperCase(false);
           } else {
               this.session.handleException(ValidationException.invalidBooleanValueForProperty(uppercaseString, PersistenceUnitProperties.NATIVE_QUERY_UPPERCASE_COLUMNS));
           }
        }
    }

    /**

    /**
     * Enable or disable forcing field names to be case insensitive.  Implementation of case insensitive column handling relies on setting
     * both sides to uppercase (the column names from annotations/xml as well as what is returned from the JDBC/statement)
     * The method needs to be called in deploy stage.
     */
    public static void updateCaseSensitivitySettings(Map m, MetadataProject project, AbstractSession session){
        //Set Native SQL flag if it was specified.
        String insensitiveString = EntityManagerFactoryProvider.getConfigPropertyAsStringLogDebug(PersistenceUnitProperties.UPPERCASE_COLUMN_NAMES, m, session);
        if (insensitiveString == null || insensitiveString.equalsIgnoreCase("true")) {
            // Set or default to case in-sensitive.
           project.setShouldForceFieldNamesToUpperCase(true);
           session.getProject().getLogin().setShouldForceFieldNamesToUpperCase(true);
        } else if (insensitiveString.equalsIgnoreCase("false")) {
            project.setShouldForceFieldNamesToUpperCase(false);
            session.getProject().getLogin().setShouldForceFieldNamesToUpperCase(false);
        } else {
            session.handleException(ValidationException.invalidBooleanValueForProperty(insensitiveString, PersistenceUnitProperties.UPPERCASE_COLUMN_NAMES));
        }
    }

    /**
     * Update the default pessimistic lock timeout value.
     * @param persistenceProperties the properties map
     */
    protected void updatePessimisticLockTimeout(Map persistenceProperties) {
        String pessimisticLockTimeout = EntityManagerFactoryProvider.getConfigPropertyAsStringLogDebug(PersistenceUnitProperties.PESSIMISTIC_LOCK_TIMEOUT, persistenceProperties, session);

        if (pessimisticLockTimeout != null) {
            try {
                session.setPessimisticLockTimeoutDefault(Integer.parseInt(pessimisticLockTimeout));
            } catch (NumberFormatException invalid) {
                session.handleException(ValidationException.invalidValueForProperty(pessimisticLockTimeout, PersistenceUnitProperties.PESSIMISTIC_LOCK_TIMEOUT, invalid));
            }
        }
    }

    /**
     * Update the default pessimistic lock timeout unit value.
     * @param persistenceProperties the properties map
     */
    protected void updatePessimisticLockTimeoutUnit(Map persistenceProperties) {
        String pessimisticLockTimeoutUnit = EntityManagerFactoryProvider.getConfigPropertyAsStringLogDebug(PersistenceUnitProperties.PESSIMISTIC_LOCK_TIMEOUT_UNIT, persistenceProperties, session);

        if (pessimisticLockTimeoutUnit != null) {
            try {
                TimeUnit unit = TimeUnit.valueOf(pessimisticLockTimeoutUnit);
                session.setPessimisticLockTimeoutUnitDefault(unit);
            } catch (NumberFormatException invalid) {
                session.handleException(ValidationException.invalidValueForProperty(pessimisticLockTimeoutUnit, PersistenceUnitProperties.PESSIMISTIC_LOCK_TIMEOUT_UNIT, invalid));
            }
        }
    }

    /**
     * Enable or disable statements cached, update statements cache size.
     * The method needs to be called in deploy stage.
     */
    protected void updateCacheStatementSettings(Map m){
        // Cache statements if flag was specified.
        String statmentsNeedBeCached = EntityManagerFactoryProvider.getConfigPropertyAsStringLogDebug(PersistenceUnitProperties.CACHE_STATEMENTS, m, session);
        if (statmentsNeedBeCached!=null) {
            if (statmentsNeedBeCached.equalsIgnoreCase("true")) {
                if (session.isServerSession() && ((ServerSession)session).getConnectionPools().isEmpty()){
                    session.log(SessionLog.WARNING, SessionLog.PROPERTIES, "persistence_unit_ignores_statments_cache_setting", new Object[]{null});
                 } else {
                     session.getProject().getLogin().setShouldCacheAllStatements(true);
                 }
            } else if (statmentsNeedBeCached.equalsIgnoreCase("false")) {
                session.getProject().getLogin().setShouldCacheAllStatements(false);
            } else {
                session.handleException(ValidationException.invalidBooleanValueForEnableStatmentsCached(statmentsNeedBeCached));
            }
        }

        // Set statement cache size if specified.
        String cacheStatementsSize = EntityManagerFactoryProvider.getConfigPropertyAsStringLogDebug(PersistenceUnitProperties.CACHE_STATEMENTS_SIZE, m, session);
        if (cacheStatementsSize!=null) {
            try {
                session.getProject().getLogin().setStatementCacheSize(Integer.parseInt(cacheStatementsSize));
            } catch (NumberFormatException e) {
                session.handleException(ValidationException.invalidCacheStatementsSize(cacheStatementsSize,e.getMessage()));
            }
        }
    }

    /**
     * Enable or disable default allowing 0 as an id.
     */
    @SuppressWarnings("deprecation")
    protected void updateAllowZeroIdSetting(Map m) {
        String allowZero = EntityManagerFactoryProvider.getConfigPropertyAsStringLogDebug(PersistenceUnitProperties.ALLOW_ZERO_ID, m, this.session);
        if (allowZero != null) {
            if (allowZero.equalsIgnoreCase("true")) {
               Helper.isZeroValidPrimaryKey = true;
            } else if (allowZero.equalsIgnoreCase("false")) {
                Helper.isZeroValidPrimaryKey = false;
            } else {
                session.handleException(ValidationException.invalidBooleanValueForProperty(allowZero, PersistenceUnitProperties.ALLOW_ZERO_ID));
            }
        }
    }

    /**
     * Enable or disable default allowing 0 as an id.
     */
    protected void updateIdValidation(Map m) {
        String idValidationString = EntityManagerFactoryProvider.getConfigPropertyAsStringLogDebug(PersistenceUnitProperties.ID_VALIDATION, m, session);
        if (idValidationString != null) {
            session.getProject().setDefaultIdValidation(IdValidation.valueOf(idValidationString));
        }
    }


    /**
     * Sets the SharedCacheMode with values from the javax.persistence.sharedCache.mode property. If
     * user enters an invalid caching type, valueOf will throw an illegal argument exception, e.g.
     * java.lang.IllegalArgumentException: No enum const class
     * javax.persistence.SharedCacheMode.ALLBOGUS
     */
    protected void updateSharedCacheMode(Map m) {
        String sharedCacheMode = EntityManagerFactoryProvider.getConfigPropertyAsStringLogDebug(PersistenceUnitProperties.SHARED_CACHE_MODE, m, session);
        if (sharedCacheMode != null) {
            processor.getProject().setSharedCacheMode(SharedCacheMode.valueOf(sharedCacheMode));
        }
    }

    /**
     * sets the TABLE_CREATION_SUFFIX property on the session's project to be applied to all table creation statements (DDL)
     */
    protected void updateTableCreationSettings(Map m) {
        String tableCreationSuffix = EntityManagerFactoryProvider.getConfigPropertyAsStringLogDebug(PersistenceUnitProperties.TABLE_CREATION_SUFFIX, m, session);
        if (tableCreationSuffix != null && tableCreationSuffix.length()>0) {
            session.getPlatform().setTableCreationSuffix(tableCreationSuffix);
        }
    }

    /**
     * Sets shouldCreateIndicesOnForeignKeys DDL generation option.
     */
    protected void updateIndexForeignKeys(Map m) {
        String indexForeignKeys = EntityManagerFactoryProvider.getConfigPropertyAsStringLogDebug(PersistenceUnitProperties.DDL_GENERATION_INDEX_FOREIGN_KEYS, m, this.session);
        if (indexForeignKeys != null && (indexForeignKeys.length() > 0)) {
            if (indexForeignKeys.equalsIgnoreCase("true") ){
                this.session.getProject().getLogin().setShouldCreateIndicesOnForeignKeys(true);
            } else if (indexForeignKeys.equalsIgnoreCase("false")){
                this.session.getProject().getLogin().setShouldCreateIndicesOnForeignKeys(false);
            } else {
                this.session.handleException(ValidationException.invalidBooleanValueForProperty(indexForeignKeys, PersistenceUnitProperties.DDL_GENERATION_INDEX_FOREIGN_KEYS));
            }
        }
    }

    /**
     * Enable or disable default temporal mutable setting.
     * The method needs to be called in deploy stage.
     */
    protected void updateTemporalMutableSetting(Map m) {
        // Cache statements if flag was specified.
        String temporalMutable = EntityManagerFactoryProvider.getConfigPropertyAsStringLogDebug(PersistenceUnitProperties.TEMPORAL_MUTABLE, m, session);
        if (temporalMutable != null) {
            if (temporalMutable.equalsIgnoreCase("true")) {
               session.getProject().setDefaultTemporalMutable(true);
            } else if (temporalMutable.equalsIgnoreCase("false")) {
               session.getProject().setDefaultTemporalMutable(false);
            } else {
                session.handleException(ValidationException.invalidBooleanValueForProperty(temporalMutable, PersistenceUnitProperties.TEMPORAL_MUTABLE));
            }
        }
    }

    /**
     * Copy named queries defined in EclipseLink descriptor into the session if it was indicated to do so.
     */
    protected void setDescriptorNamedQueries(Map m) {
        // Copy named queries to session if the flag has been specified.
        String addNamedQueriesString  = EntityManagerFactoryProvider.getConfigPropertyAsStringLogDebug(PersistenceUnitProperties.INCLUDE_DESCRIPTOR_QUERIES, m, session);
        if (addNamedQueriesString!=null) {
            if (addNamedQueriesString.equalsIgnoreCase("true")) {
                session.copyDescriptorNamedQueries(false);
            } else {
                if (!addNamedQueriesString.equalsIgnoreCase("false")) {
                   session.handleException(ValidationException.invalidBooleanValueForAddingNamedQueries(addNamedQueriesString));
                }
            }
        }
    }

    private void updateQueryTimeout(Map persistenceProperties) {
        String timeout = EntityManagerFactoryProvider.getConfigPropertyAsStringLogDebug(PersistenceUnitProperties.QUERY_TIMEOUT, persistenceProperties, session);
        try {
            if (timeout != null) {
                session.setQueryTimeoutDefault(Integer.parseInt(timeout));
            }
        } catch (NumberFormatException exception) {
            this.session.handleException(ValidationException.invalidValueForProperty(timeout, PersistenceUnitProperties.QUERY_TIMEOUT, exception));
        }
    }

    //Bug #456067: Added persistence unit support for timeout units
    private void updateQueryTimeoutUnit(Map persistenceProperties) {
        String timeoutUnit = EntityManagerFactoryProvider.getConfigPropertyAsStringLogDebug(PersistenceUnitProperties.QUERY_TIMEOUT_UNIT, persistenceProperties, session);
        try {
            if (timeoutUnit != null) {
                TimeUnit unit = TimeUnit.valueOf(timeoutUnit);
                session.setQueryTimeoutUnitDefault(unit);
            }
        } catch (IllegalArgumentException exception) {
            this.session.handleException(ValidationException.invalidValueForProperty(timeoutUnit, PersistenceUnitProperties.QUERY_TIMEOUT_UNIT, exception));
        }
    }

    private void updateLockingTimestampDefault(Map persistenceProperties) {
        String local = EntityManagerFactoryProvider.getConfigPropertyAsStringLogDebug(PersistenceUnitProperties.USE_LOCAL_TIMESTAMP, persistenceProperties, session);
        try {
            if (local != null) {
                for (ClassDescriptor descriptor: session.getProject().getDescriptors().values()) {
                    OptimisticLockingPolicy policy = descriptor.getOptimisticLockingPolicy();
                    if (policy instanceof TimestampLockingPolicy) {
                        ((TimestampLockingPolicy)policy).setUsesServerTime(!Boolean.parseBoolean(local));
                    }
                }
            }
        } catch (NumberFormatException exception) {
            this.session.handleException(ValidationException.invalidValueForProperty(local, PersistenceUnitProperties.USE_LOCAL_TIMESTAMP, exception));
        }
    }

    //Bug #333100: Added support for turning off SQL deferral default behavior
    private void updateSQLCallDeferralDefault(Map persistenceProperties) {
        String defer = EntityManagerFactoryProvider.getConfigPropertyAsStringLogDebug(PersistenceUnitProperties.SQL_CALL_DEFERRAL, persistenceProperties, this.session);
        if (defer != null) {
            if (defer.equalsIgnoreCase("true")) {
                this.session.getProject().setAllowSQLDeferral(true);
            } else if (defer.equalsIgnoreCase("false")) {
                this.session.getProject().setAllowSQLDeferral(false);
            } else {
                this.session.handleException(ValidationException.invalidBooleanValueForProperty(defer, PersistenceUnitProperties.SQL_CALL_DEFERRAL));
            }
        }
    }

    /**
     * If Bean Validation is enabled, bootstraps Bean Validation on descriptors.
     * @param puProperties merged properties for this persistence unit
     */
    private void addBeanValidationListeners(Map puProperties, ClassLoader appClassLoader) {
        ValidationMode validationMode = getValidationMode(persistenceUnitInfo, puProperties);
        if (validationMode == ValidationMode.AUTO || validationMode == ValidationMode.CALLBACK) {
            // BeanValidationInitializationHelper contains static reference to javax.validation.* classes. We need to support
            // environment where these classes are not available.
            // To guard against some vms that eagerly resolve, reflectively load class to prevent any static reference to it
            String helperClassName = "org.eclipse.persistence.internal.jpa.deployment.BeanValidationInitializationHelper$BeanValidationInitializationHelperImpl";
            Class helperClass;
            try {
                if (PrivilegedAccessHelper.shouldUsePrivilegedAccess()) {
                    try {
                        helperClass = AccessController.doPrivileged(
                                new PrivilegedClassForName(helperClassName, true, appClassLoader));
                    } catch (Throwable t) {
                        // Try the ClassLoader that loaded Eclipselink classes
                        ClassLoader eclipseLinkClassLoader = EntityManagerSetupImpl.class.getClassLoader();
                        helperClass = AccessController.doPrivileged(new PrivilegedClassForName(helperClassName, true, eclipseLinkClassLoader));
                    }
                } else {
                    try {
                        helperClass = PrivilegedAccessHelper.getClassForName(helperClassName, true, appClassLoader);
                    } catch (Throwable t) {
                        // Try the ClassLoader that loaded Eclipselink classes
                        ClassLoader eclipseLinkClassLoader = EntityManagerSetupImpl.class.getClassLoader();
                        helperClass = PrivilegedAccessHelper.getClassForName(helperClassName, true, eclipseLinkClassLoader);
                    }
                }
                BeanValidationInitializationHelper beanValidationInitializationHelper = (BeanValidationInitializationHelper)helperClass.newInstance();
                beanValidationInitializationHelper.bootstrapBeanValidation(puProperties, session, appClassLoader);
            } catch (Throwable e) {  //Catching Throwable to catch any linkage errors on vms that resolve eagerly
                if (validationMode == ValidationMode.CALLBACK) {
                    throw PersistenceUnitLoadingException.exceptionObtainingRequiredBeanValidatorFactory(e);
                } // else validationMode == ValidationMode.AUTO. Log a message, Ignore the exception
                this.session.log(SessionLog.FINEST, SessionLog.JPA, "validation_factory_not_initialized", new Object[]{ e.getMessage() });
            }
        }
    }

    /**
     * Validation mode from information in persistence.xml and properties specified at EMF creation
     * @param persitenceUnitInfo PersitenceUnitInfo instance for this persistence unit
     * @param puProperties merged properties for this persistence unit
     * @return validation mode
     */
    private static ValidationMode getValidationMode(PersistenceUnitInfo persitenceUnitInfo, Map puProperties) {
        //Check if overridden at emf creation
        String validationModeAtEMFCreation = (String) puProperties.get(PersistenceUnitProperties.VALIDATION_MODE);
        if(validationModeAtEMFCreation != null) {
            // User will receive IllegalArgumentException if an invalid mode has been specified
            return ValidationMode.valueOf(validationModeAtEMFCreation.toUpperCase(Locale.ROOT));
        }

        //otherwise:
        ValidationMode validationMode = null;
        // Initialize with value in persitence.xml
        // Using reflection to call getValidationMode to prevent blowing up while we are running in JPA 1.0 environment
        // (This would be all JavaEE5 appservers) where PersistenceUnitInfo does not implement method getValidationMode().
        try {
            Method method = null;
            if (PrivilegedAccessHelper.shouldUsePrivilegedAccess()) {
                method = AccessController.doPrivileged(new PrivilegedGetDeclaredMethod(PersistenceUnitInfo.class, "getValidationMode", null));
                validationMode = (ValidationMode) AccessController.doPrivileged(new PrivilegedMethodInvoker(method, persitenceUnitInfo));
            } else {
                method = PrivilegedAccessHelper.getDeclaredMethod(PersistenceUnitInfo.class, "getValidationMode", null);
                validationMode = (ValidationMode) PrivilegedAccessHelper.invokeMethod(method, persitenceUnitInfo, null);
            }
        } catch (Throwable exception) {
            // We are running in JavaEE5 environment. Catch and swallow any exceptions and return null.
        }

        if(validationMode == null) {
            // Default to AUTO as specified in JPA spec.
            validationMode = ValidationMode.AUTO;
        }
        return validationMode;
    }

    /**
     * INTERNAL:
     * Return an instance of Metamodel interface for access to the
     * metamodel of the persistence unit.
     * This method will complete any initialization done in the predeploy phase
     * of deployment.
     * @return Metamodel instance
     * @since Java Persistence 2.0
     */
    public Metamodel getMetamodel(ClassLoader classLoader) {
        preInitializeMetamodel();
        if (!((MetamodelImpl)metaModel).isInitialized()){
            ((MetamodelImpl)metaModel).initialize(classLoader);
            // If the canonical metamodel classes exist, initialize them
            initializeCanonicalMetamodel(metaModel);
        }
        return metaModel;
    }

    /**
     * INTERNAL:
     * Initialize the Canonical Metamodel classes generated by EclipseLink
     * @since Java Persistence 2.0
     */
    protected void initializeCanonicalMetamodel(Metamodel model) {
        // 338837: verify that the collection is not empty - this would mean entities did not make it into the search path
        if(null == model.getManagedTypes() || model.getManagedTypes().isEmpty()) {
            getSession().log(SessionLog.FINER, SessionLog.METAMODEL, "metamodel_type_collection_empty");
        }
        for (ManagedType manType : model.getManagedTypes()) {
            boolean classInitialized = false;
            String className = MetadataHelper.getQualifiedCanonicalName(manType.getJavaType().getName(), getSession());
            try {
                Class clazz = (Class)this.getSession().getDatasourcePlatform().convertObject(className, ClassConstants.CLASS);
                classInitialized=true;
                this.getSession().log(SessionLog.FINER, SessionLog.METAMODEL, "metamodel_canonical_model_class_found", className);
                String fieldName = "";
                for(Object attribute : manType.getDeclaredAttributes()) {
                    try {
                        fieldName = ((Attribute)attribute).getName();
                        if (PrivilegedAccessHelper.shouldUsePrivilegedAccess()){
                            AccessController.doPrivileged(new PrivilegedGetDeclaredField(clazz, fieldName, false)).set(clazz, attribute);
                        } else {
                            PrivilegedAccessHelper.getDeclaredField(clazz, fieldName, false).set(clazz, attribute);
                        }
                    } catch (NoSuchFieldException nsfe) {
                        // Ignore fields missing in canonical model (dclarke bug 346106)
                    } catch (Exception e) {
                       ValidationException v = ValidationException.invalidFieldForClass(fieldName, clazz);
                       v.setInternalException(e);
                       throw v;
                    }
                }
            } catch (ConversionException exception){
            }
            if (!classInitialized) {
                getSession().log(SessionLog.FINER, SessionLog.METAMODEL, "metamodel_canonical_model_class_not_found", className);
            }
        }
    }

    /**
     * INTERNAL:
     * Convenience function to allow us to reset the Metamodel
     * in the possible case that we want to regenerate it.
     * This function is outside of the JPA 2.0 specification.
     * @param aMetamodel
     * @since Java Persistence 2.0
     */
    public void setMetamodel(Metamodel aMetamodel) {
        this.metaModel = aMetamodel;
    }

    public boolean mustBeCompositeMember() {
        return mustBeCompositeMember(this.persistenceUnitInfo);
    }

    public boolean isCompositeMember() {
        return this.compositeEmSetupImpl != null;
    }

    public boolean isComposite() {
        return this.compositeMemberEmSetupImpls != null;
    }

    public static boolean mustBeCompositeMember(PersistenceUnitInfo puInfo) {
        String mustBeCompositeMemberStr = PropertiesHandler.getPropertyValue(PersistenceUnitProperties.COMPOSITE_UNIT_MEMBER, puInfo.getProperties(), false);
        if(mustBeCompositeMemberStr != null) {
            return mustBeCompositeMemberStr.equals("true");
        } else {
            return false;
        }
    }
    public static boolean isComposite(PersistenceUnitInfo puInfo) {
        String isCompositeString = PropertiesHandler.getPropertyValue(PersistenceUnitProperties.COMPOSITE_UNIT, puInfo.getProperties(), false);
        if(isCompositeString != null) {
            return isCompositeString.equals("true");
        } else {
            return false;
        }
    }

    public void setCompositeEmSetupImpl(EntityManagerSetupImpl compositeEmSetupImpl) {
        this.compositeEmSetupImpl = compositeEmSetupImpl;
    }

    public EntityManagerSetupImpl getCompositeEmSetupImpl() {
        return this.compositeEmSetupImpl;
    }

    // predeploy method will be used for static weaving
    public void setStaticWeaveInfo(StaticWeaveInfo staticWeaveInfo) {
        this.staticWeaveInfo = staticWeaveInfo;
    }

    protected void predeployCompositeMembers(Map predeployProperties, ClassLoader tempClassLoader) {
        // get all puInfos found in jar-files specified in composite's persistence.xml
        // all these puInfos are not composite because composites are recursively "taken apart", too.
        Set<SEPersistenceUnitInfo> compositeMemberPuInfos = getCompositeMemberPuInfoSet(persistenceUnitInfo, predeployProperties);
        // makes sure each member has a non-null property, overrides where required properties with composite's predeploy properties.
        updateCompositeMembersProperties(compositeMemberPuInfos, predeployProperties);
        // Don't log these properties - may contain passwords. The properties will be logged by contained persistence units.
        Map compositeMemberMapOfProperties = (Map)getConfigProperty(PersistenceUnitProperties.COMPOSITE_UNIT_PROPERTIES, predeployProperties);
        this.compositeMemberEmSetupImpls = new HashSet(compositeMemberPuInfos.size());
        this.processor = new MetadataProcessor();
        if (enableWeaving) {
            this.weaver = new PersistenceWeaver(new HashMap<String, ClassDetails>());
        }

        // create containedEmSetupImpls and predeploy them for the first time.
        // predeploy divided in three stages (modes):
        // all composite members should complete a stage before any of them can move to the next one.
        for (SEPersistenceUnitInfo compositeMemberPuInfo : compositeMemberPuInfos) {
            // set composite's temporary classloader
            compositeMemberPuInfo.setNewTempClassLoader(tempClassLoader);
            String containedPuName = compositeMemberPuInfo.getPersistenceUnitName();
            EntityManagerSetupImpl containedEmSetupImpl = new EntityManagerSetupImpl(containedPuName, containedPuName);
            // set composite
            containedEmSetupImpl.setCompositeEmSetupImpl(this);
            // non-null only in case predeploy is used for static weaving
            containedEmSetupImpl.setStaticWeaveInfo(this.staticWeaveInfo);
            // the properties guaranteed to be non-null after updateCompositeMemberProperties call
            Map compositeMemberProperties = (Map)compositeMemberMapOfProperties.get(containedPuName);
            containedEmSetupImpl.predeploy(compositeMemberPuInfo, compositeMemberProperties);
            // reset temporary classloader back to the original
            compositeMemberPuInfo.setNewTempClassLoader(compositeMemberPuInfo.getClassLoader());
            this.compositeMemberEmSetupImpls.add(containedEmSetupImpl);
        }

        // after the first loop containedEmSetupImpls are in HalfPredeployed state,
        // mode = COMPOSITE_MEMBER_MIDDLE mode
        for(EntityManagerSetupImpl containedEmSetupImpl : this.compositeMemberEmSetupImpls) {
            // properties not used, puInfo already set
            containedEmSetupImpl.predeploy(null, null);
        }

        // after the second loop containedEmSetupImpls are still in HalfPredeployed state,
        // mode = COMPOSITE_MEMBER_FINAL mode
        for(EntityManagerSetupImpl containedEmSetupImpl : this.compositeMemberEmSetupImpls) {
            // properties not used, puInfo already set
            PersistenceWeaver containedWeaver = (PersistenceWeaver)containedEmSetupImpl.predeploy(null, null);
            // containedEmSetupImpl is finally in Predeployed state.
            // if both composite and composite member weavings enabled copy class details from member's weaver to composite's one.
            if(enableWeaving && containedWeaver != null) {
                this.weaver.getClassDetailsMap().putAll(containedWeaver.getClassDetailsMap());
            }
        }

        if(enableWeaving && this.weaver.getClassDetailsMap().isEmpty()) {
            this.weaver = null;
        }
    }

    protected void deployCompositeMembers(Map deployProperties, ClassLoader realClassLoader) {
        // Don't log these properties - may contain passwords. The properties will be logged by contained persistence units.
        Map compositeMemberMapOfProperties = (Map)getConfigProperty(PersistenceUnitProperties.COMPOSITE_UNIT_PROPERTIES, deployProperties);
        for(EntityManagerSetupImpl compositeMemberEmSetupImpl : this.compositeMemberEmSetupImpls) {
            // the properties guaranteed to be non-null after updateCompositeMemberProperties call
            Map compositeMemberProperties = (Map)compositeMemberMapOfProperties.get(compositeMemberEmSetupImpl.getPersistenceUnitInfo().getPersistenceUnitName());
            compositeMemberEmSetupImpl.deploy(realClassLoader, compositeMemberProperties);
            AbstractSession containedSession = compositeMemberEmSetupImpl.getSession();
            ((SessionBroker)session).registerSession(containedSession.getName(), containedSession);
        }
    }

    /**
     * INTERNAL:
     * Cause the first phase of metamodel initialization.  This phase involves detecting the classes involved
     * and build metamodel instances for them.
     */
    public void preInitializeMetamodel(){
        // perform lazy initialisation
        Metamodel tempMetaModel = null;
        if (null == metaModel){
            // 338837: verify that the collection is not empty - this would mean entities did not make it into the search path
            tempMetaModel = new MetamodelImpl(this);
            // set variable after init has executed without exception
            metaModel = tempMetaModel;
        }
    }

    /**
     * INTERNAL:
     * First phase of canonical metamodel initialization.  For each class the metamodel is aware of, check
     * for a canonical metamodel class and initialize each attribute in it with a proxy that can cause the
     * rest of the metamodel population.  Attributes are found reflectively rather than through the metamodel
     * to avoid having to further initialize the metamodel.
     * @param factory
     */
    public void preInitializeCanonicalMetamodel(EntityManagerFactoryImpl factory){
        // 338837: verify that the collection is not empty - this would mean entities did not make it into the search path
        if(null == metaModel.getManagedTypes() || metaModel.getManagedTypes().isEmpty()) {
            getSession().log(SessionLog.FINER, SessionLog.METAMODEL, "metamodel_type_collection_empty");
        }
        for (ManagedType manType : metaModel.getManagedTypes()) {
            boolean classInitialized = false;
            String className = MetadataHelper.getQualifiedCanonicalName(((ManagedTypeImpl)manType).getJavaTypeName(), getSession());
            try {
                Class clazz = (Class)this.getSession().getDatasourcePlatform().convertObject(className, ClassConstants.CLASS);
                classInitialized=true;
                this.getSession().log(SessionLog.FINER, SessionLog.METAMODEL, "metamodel_canonical_model_class_found", className);
                Field[] fields = null;
                if (PrivilegedAccessHelper.shouldUsePrivilegedAccess()){
                    fields = AccessController.doPrivileged(new PrivilegedGetDeclaredFields(clazz));
                } else {
                    fields = PrivilegedAccessHelper.getDeclaredFields(clazz);
                }
                for(Field attribute : fields) {
                    if (Attribute.class.isAssignableFrom(attribute.getType())){
                        Object assignedAttribute = null;
                        if (PrivilegedAccessHelper.shouldUsePrivilegedAccess()){
                            assignedAttribute = AccessController.doPrivileged(new PrivilegedGetValueFromField(attribute, null));
                        } else {
                            assignedAttribute =PrivilegedAccessHelper.getValueFromField(attribute, null);
                        }
                        AttributeProxyImpl proxy = null;
                        if (assignedAttribute == null){
                            if (SingularAttribute.class.isAssignableFrom(attribute.getType())){
                                proxy = new SingularAttributeProxyImpl();
                            } else if (MapAttribute.class.isAssignableFrom(attribute.getType())){
                                proxy = new MapAttributeProxyImpl();
                            } else if (SetAttribute.class.isAssignableFrom(attribute.getType())){
                                proxy = new SetAttributeProxyImpl();
                            } else if (ListAttribute.class.isAssignableFrom(attribute.getType())){
                                proxy = new ListAttributeProxyImpl();
                            } else if (CollectionAttribute.class.isAssignableFrom(attribute.getType())){
                                proxy = new CollectionAttributeProxyImpl();
                            }
                            if (proxy != null){
                                attribute.setAccessible(true);
                                attribute.set(null, proxy);
                            }
                        } else if (assignedAttribute instanceof AttributeProxyImpl){
                            proxy = (AttributeProxyImpl)assignedAttribute;
                        }
                        if (proxy != null){
                            proxy.addFactory(factory);
                        }
                    }
                }
            } catch (PrivilegedActionException pae){
                getSession().logThrowable(SessionLog.FINEST,  SessionLog.METAMODEL, pae);
            } catch (IllegalAccessException iae){
                getSession().logThrowable(SessionLog.FINEST,  SessionLog.METAMODEL, iae);
            } catch (ConversionException ce){
            }
            if (!classInitialized) {
                getSession().log(SessionLog.FINER, SessionLog.METAMODEL, "metamodel_canonical_model_class_not_found", className);
            }
        }
    }

    /*
     * Overide composite member properties' map with a new one, which
     * has (possibly empty but non-null) properties for each composite member,
     * for required properties overrides values with those from composite properties.
     */
    protected void updateCompositeMembersProperties(Map compositeProperties) {
        Set<SEPersistenceUnitInfo> compositePuInfos = new HashSet(compositeMemberEmSetupImpls.size());
        for (EntityManagerSetupImpl compositeMemberEmSetupImpl : compositeMemberEmSetupImpls) {
            compositePuInfos.add((SEPersistenceUnitInfo)compositeMemberEmSetupImpl.persistenceUnitInfo);
        }
        updateCompositeMembersProperties(compositePuInfos, compositeProperties);
    }

    /*
     * Overide composite member properties' map with a new one, which
     * has (possibly empty but non-null) properties for each composite member,
     * for required properties overrides values with those from composite properties.
     * Parameter compositePuInfo indicates whether compositeMemberPreoperties should be merged (overriding) with its puInfo properties
     * (false for predeploy, true for deploy).
     */
    protected void updateCompositeMembersProperties(Set<SEPersistenceUnitInfo> compositePuInfos, Map compositeProperties) {
        // Don't log these properties - may contain passwords. The properties will be logged by contained persistence units.
        Map compositeMemberMapOfProperties = (Map)getConfigProperty(PersistenceUnitProperties.COMPOSITE_UNIT_PROPERTIES, compositeProperties);
        Map newCompositeMemberMapOfProperties;
        if (compositeMemberMapOfProperties == null) {
            newCompositeMemberMapOfProperties = new HashMap(compositePuInfos.size());
        } else {
            // Don't alter user-supplied properties' map - create a copy instead
            newCompositeMemberMapOfProperties = new HashMap(compositeMemberMapOfProperties);
        }

        for (SEPersistenceUnitInfo compositePuInfo : compositePuInfos) {
            String compositeMemberPuName = compositePuInfo.getPersistenceUnitName();
            Map compositeMemberProperties = (Map)newCompositeMemberMapOfProperties.get(compositeMemberPuName);
            Map newCompositeMemberProperties;
            if (compositeMemberProperties == null) {
                newCompositeMemberProperties = new HashMap();
            } else {
                // Don't alter user-supplied properties - create a copy instead
                newCompositeMemberProperties = new HashMap(compositeMemberProperties);
            }
            overrideMemberProperties(newCompositeMemberProperties, compositeProperties);
            newCompositeMemberProperties = mergeMaps(newCompositeMemberProperties, compositePuInfo.getProperties());
            translateOldProperties(newCompositeMemberProperties, session);
            newCompositeMemberMapOfProperties.put(compositeMemberPuName, newCompositeMemberProperties);
        }

        // set the new COMPOSITE_PROPERTIES into compositeProperties
        compositeProperties.put(PersistenceUnitProperties.COMPOSITE_UNIT_PROPERTIES, newCompositeMemberMapOfProperties);
    }

    /*
     * For required properties overrides values with those from composite properties.
     */
    protected static void overrideMemberProperties(Map memberProperties, Map compositeProperties) {
        String transactionTypeProp =  (String)compositeProperties.get(PersistenceUnitProperties.TRANSACTION_TYPE);
        if (transactionTypeProp != null) {
            memberProperties.put(PersistenceUnitProperties.TRANSACTION_TYPE, transactionTypeProp);
        } else {
            memberProperties.remove(PersistenceUnitProperties.TRANSACTION_TYPE);
        }

        String serverPlatformProp =  (String)compositeProperties.get(PersistenceUnitProperties.TARGET_SERVER);
        if (serverPlatformProp != null) {
            memberProperties.put(PersistenceUnitProperties.TARGET_SERVER, serverPlatformProp);
        } else {
            memberProperties.remove(PersistenceUnitProperties.TARGET_SERVER);
        }

        Boolean isValidationOnly =  (Boolean)compositeProperties.get(PersistenceUnitProperties.VALIDATION_ONLY_PROPERTY);
        if (isValidationOnly != null) {
            memberProperties.put(PersistenceUnitProperties.VALIDATION_ONLY_PROPERTY, isValidationOnly);
        } else {
            memberProperties.remove(PersistenceUnitProperties.VALIDATION_ONLY_PROPERTY);
        }
    }

    /*
     * If a member is composite then add its members instead.
     * All members' puNames must be unique.
     * Return a Map of composite member SEPersistenceUnitInfo keyed by persistence unit name.
     */
    protected static Map<String, SEPersistenceUnitInfo> getCompositeMemberPuInfoMap(PersistenceUnitInfo puInfo, Map predeployProperties) {
        Set<SEPersistenceUnitInfo> memeberPuInfoSet = PersistenceUnitProcessor.getPersistenceUnits(puInfo.getClassLoader(), predeployProperties, puInfo.getJarFileUrls());
        HashMap<String, SEPersistenceUnitInfo> memberPuInfoMap = new HashMap(memeberPuInfoSet.size());
        for (SEPersistenceUnitInfo memberPuInfo : memeberPuInfoSet) {
            // override transaction type with composite's transaction type
            memberPuInfo.setTransactionType(puInfo.getTransactionType());
            // override properties that should be overridden by composit's properties
            overrideMemberProperties(memberPuInfo.getProperties(), puInfo.getProperties());
            if (isComposite(memberPuInfo)) {
                Map<String, SEPersistenceUnitInfo> containedMemberPuInfoMap = getCompositeMemberPuInfoMap(memberPuInfo, memberPuInfo.getProperties());
                Iterator<Map.Entry<String, SEPersistenceUnitInfo>> it = containedMemberPuInfoMap.entrySet().iterator();
                while (it.hasNext()) {
                    Map.Entry<String, SEPersistenceUnitInfo> entry = it.next();
                    String containedMemberPuName = entry.getKey();
                    SEPersistenceUnitInfo containedMemberPuInfo = entry.getValue();
                    SEPersistenceUnitInfo anotherMemeberPuInfo = memberPuInfoMap.get(containedMemberPuName);
                    if (anotherMemeberPuInfo == null) {
                        memberPuInfoMap.put(containedMemberPuName, containedMemberPuInfo);
                    } else {
                        throwPersistenceUnitNameAlreadyInUseException(containedMemberPuName, containedMemberPuInfo, anotherMemeberPuInfo);
                    }
                }
            } else {
                String memberPuName = memberPuInfo.getPersistenceUnitName();
                SEPersistenceUnitInfo anotherMemeberPuInfo = memberPuInfoMap.get(memberPuName);
                if (anotherMemeberPuInfo == null) {
                    memberPuInfoMap.put(memberPuName, memberPuInfo);
                } else {
                    throwPersistenceUnitNameAlreadyInUseException(memberPuName, memberPuInfo, anotherMemeberPuInfo);
                }
            }
        }
        return memberPuInfoMap;
    }

    /*
     * If a member is composite then add its members instead.
     * All members' puNames must be unique.
     * Return a Set of composite member SEPersistenceUnitInfo.
     */
    protected static Set<SEPersistenceUnitInfo> getCompositeMemberPuInfoSet(PersistenceUnitInfo puInfo, Map predeployProperties) {
        return new HashSet(getCompositeMemberPuInfoMap(puInfo, predeployProperties).values());
    }

    public static void throwPersistenceUnitNameAlreadyInUseException(String puName, PersistenceUnitInfo newPuInfo, PersistenceUnitInfo exsitingPuInfo) {
        String puUrl;
        String anotherPuUrl;
        try {
            puUrl = URLDecoder.decode(newPuInfo.getPersistenceUnitRootUrl().toString(), "UTF8");
            anotherPuUrl = URLDecoder.decode(exsitingPuInfo.getPersistenceUnitRootUrl().toString(), "UTF8");
        } catch (UnsupportedEncodingException e) {
            puUrl = newPuInfo.getPersistenceUnitRootUrl().toString();
            anotherPuUrl = exsitingPuInfo.getPersistenceUnitRootUrl().toString();
        }
        throw PersistenceUnitLoadingException.persistenceUnitNameAlreadyInUse(puName, puUrl, anotherPuUrl);
    }

    /**
     * Create a new version of this EntityManagerSetupImpl and cache it.  Prepare "this" EntityManagerSetupImpl
     * for garbage collection.
     *
     * This call will mean any users of this EntityManagerSetupImpl will get the new version the next time
     * they look it up (for instance and EntityManager creation time)
     * @param properties
     * @return
     */
    public EntityManagerSetupImpl refreshMetadata(Map properties){
        String sessionName = getSessionName();
        String uniqueName = getPersistenceUnitUniqueName();
        EntityManagerSetupImpl newSetupImpl = new EntityManagerSetupImpl(uniqueName, sessionName);
        newSetupImpl.setIsInContainerMode(isInContainerMode);
        newSetupImpl.enableWeaving = enableWeaving;
        Map refreshProperties = new HashMap();
        refreshProperties.putAll(getSession().getProperties());
        if (properties != null){
            refreshProperties.putAll(properties);
        }
        newSetupImpl.predeploy(getPersistenceUnitInfo(), refreshProperties);
        // newSetupImpl has been already predeployed, predeploy will just increment factoryCount.
        if (!isInContainerMode) {
            newSetupImpl.predeploy(getPersistenceUnitInfo(), refreshProperties);
        }
        synchronized (EntityManagerFactoryProvider.emSetupImpls) {
            SessionManager.getManager().getSessions().remove(sessionName, getSession());
            if (EntityManagerFactoryProvider.emSetupImpls.get(sessionName).equals(this)){
                EntityManagerFactoryProvider.emSetupImpls.remove(sessionName);
            }
            setIsMetadataExpired(true);
            //stop this EntityManagerSetupImpl's session from processing refresh commands. The new session should listen instead.
            getSession().setRefreshMetadataListener(null);

            EntityManagerFactoryProvider.addEntityManagerSetupImpl(sessionName, newSetupImpl);
        }
        return newSetupImpl;
    }

    /**
     * This method is just a wrapper on refreshMetadata so that core does not need a dependency on JPA
     * due to the EntityManagerSetupImpl return value.  This method satisfies the MetedataRefreshListener implementation
     * and is called by incoming RCM refresh commands
     *
     * @see refreshMetadata
     */
    @Override
    public void triggerMetadataRefresh(Map properties){
        refreshMetadata(properties);
    }

    /**
     * INTERNAL:
     * Generate the DDL per the properties specified.
     */
    public void writeDDL(Map props, DatabaseSessionImpl session, ClassLoader classLoader) {
        if (this.compositeMemberEmSetupImpls == null) {
            // Generate the DDL if we find either EclipseLink or JPA DDL generation properties.
            // Note, we do one or the other, that is, we do not mix the properties by default
            // but we may use some with both, e.g. APP_LOCATION. EclipseLink properties
            // override JPA properties.

            if (hasConfigProperty(DDL_GENERATION, props)) {
                // We have EclipseLink DDL generation properties.
                String ddlGeneration = getConfigPropertyAsString(DDL_GENERATION, props).toLowerCase(Locale.ROOT);

                if (! ddlGeneration.equals(NONE)) {
                    writeDDL(ddlGeneration, props, session, classLoader);
                }
            } else {
                // Look for JPA schema generation properties.

                // Schema generation for the database.
                if (hasConfigProperty(SCHEMA_GENERATION_DATABASE_ACTION, props)) {
                    String databaseGenerationAction = getConfigPropertyAsString(SCHEMA_GENERATION_DATABASE_ACTION, props).toLowerCase(Locale.ROOT);

                    if (! databaseGenerationAction.equals(SCHEMA_GENERATION_NONE_ACTION)) {
                        if (databaseGenerationAction.equals(SCHEMA_GENERATION_CREATE_ACTION)) {
                            writeDDL(SCHEMA_GENERATION_CREATE_SOURCE, SCHEMA_GENERATION_CREATE_SCRIPT_SOURCE, TableCreationType.CREATE, props, session, classLoader);
                        } else if (databaseGenerationAction.equals(PersistenceUnitProperties.CREATE_OR_EXTEND)) {
                            writeDDL(SCHEMA_GENERATION_CREATE_SOURCE, SCHEMA_GENERATION_CREATE_SCRIPT_SOURCE, TableCreationType.EXTEND, props, session, classLoader);
                        } else if (databaseGenerationAction.equals(SCHEMA_GENERATION_DROP_ACTION)) {
                            writeDDL(SCHEMA_GENERATION_DROP_SOURCE, SCHEMA_GENERATION_DROP_SCRIPT_SOURCE, TableCreationType.DROP, props, session, classLoader);
                        } else if (databaseGenerationAction.equals(SCHEMA_GENERATION_DROP_AND_CREATE_ACTION)) {
                            writeDDL(SCHEMA_GENERATION_DROP_SOURCE, SCHEMA_GENERATION_DROP_SCRIPT_SOURCE, TableCreationType.DROP, props, session, classLoader);
                            writeDDL(SCHEMA_GENERATION_CREATE_SOURCE, SCHEMA_GENERATION_CREATE_SCRIPT_SOURCE, TableCreationType.CREATE, props, session, classLoader);
                        } else {
                            String validOptions = SCHEMA_GENERATION_CREATE_ACTION + ", " + SCHEMA_GENERATION_DROP_ACTION + ", " +  SCHEMA_GENERATION_DROP_AND_CREATE_ACTION + ", " + PersistenceUnitProperties.CREATE_OR_EXTEND;
                            session.log(SessionLog.WARNING, SessionLog.PROPERTIES, "ddl_generation_unknown_property_value", new Object[] {SCHEMA_GENERATION_DATABASE_ACTION, databaseGenerationAction, persistenceUnitInfo.getPersistenceUnitName(), validOptions});
                        }
                    }
                }

                // Schema generation for target scripts.
                if (hasConfigProperty(SCHEMA_GENERATION_SCRIPTS_ACTION, props)) {
                    String scriptsGenerationAction = getConfigPropertyAsString(SCHEMA_GENERATION_SCRIPTS_ACTION, props).toLowerCase(Locale.ROOT);

                    if (! scriptsGenerationAction.equals(SCHEMA_GENERATION_NONE_ACTION)) {
                        if (scriptsGenerationAction.equals(SCHEMA_GENERATION_CREATE_ACTION)) {
                            writeMetadataDDLToScript(TableCreationType.CREATE, props, session, classLoader);
                        } else if (scriptsGenerationAction.equals(PersistenceUnitProperties.CREATE_OR_EXTEND)) {
                            writeMetadataDDLToScript(TableCreationType.EXTEND, props, session, classLoader);
                        } else if (scriptsGenerationAction.equals(SCHEMA_GENERATION_DROP_ACTION)) {
                            writeMetadataDDLToScript(TableCreationType.DROP, props, session, classLoader);
                        } else if (scriptsGenerationAction.equals(SCHEMA_GENERATION_DROP_AND_CREATE_ACTION)) {
                            writeMetadataDDLToScript(TableCreationType.DROP_AND_CREATE, props, session, classLoader);
                        } else {
                            String validOptions = SCHEMA_GENERATION_CREATE_ACTION + ", " + SCHEMA_GENERATION_DROP_ACTION + ", " +  SCHEMA_GENERATION_DROP_AND_CREATE_ACTION;
                            session.log(SessionLog.WARNING, SessionLog.PROPERTIES, "ddl_generation_unknown_property_value", new Object[] {SCHEMA_GENERATION_SCRIPTS_ACTION, scriptsGenerationAction, persistenceUnitInfo.getPersistenceUnitName(), validOptions});
                        }
                    }
                }

                // Once we've generated any and all DDL, check for load scripts.
                writeSourceScriptToDatabase(getConfigProperty(SCHEMA_GENERATION_SQL_LOAD_SCRIPT_SOURCE, props), session, classLoader);
            }
        } else {
            // composite
            Map compositeMemberMapOfProperties = (Map)getConfigProperty(PersistenceUnitProperties.COMPOSITE_UNIT_PROPERTIES, props);
            for(EntityManagerSetupImpl compositeMemberEmSetupImpl : this.compositeMemberEmSetupImpls) {
                // the properties guaranteed to be non-null after updateCompositeMemberProperties call
                Map compositeMemberProperties = (Map)compositeMemberMapOfProperties.get(compositeMemberEmSetupImpl.getPersistenceUnitInfo().getPersistenceUnitName());
                compositeMemberEmSetupImpl.writeDDL(compositeMemberProperties, session, classLoader);
            }
        }
    }

    /**
     * INTERNAL:
     * Generate the DDL from the persistence unit metadata. This DDL generation
     * utilizes the EclipseLink DDL properties.
     */
    protected void writeDDL(String ddlGeneration, Map props, DatabaseSessionImpl session, ClassLoader classLoader) {
        // By default the table creation type will be 'none'.
        TableCreationType ddlType = TableCreationType.NONE;

        if (ddlGeneration.equals(PersistenceUnitProperties.CREATE_ONLY)) {
            ddlType = TableCreationType.CREATE;
        } else if (ddlGeneration.equals(PersistenceUnitProperties.DROP_ONLY)) {
            ddlType = TableCreationType.DROP;
        } else if (ddlGeneration.equals(PersistenceUnitProperties.DROP_AND_CREATE)) {
            ddlType = TableCreationType.DROP_AND_CREATE;
        } else if (ddlGeneration.equals(PersistenceUnitProperties.CREATE_OR_EXTEND)) {
            ddlType = TableCreationType.EXTEND;
        } else {
            // Log a warning if we have an unknown ddl generation.
            String validOptions = PersistenceUnitProperties.NONE + ", " +
                                  PersistenceUnitProperties.CREATE_ONLY + ", " +
                                  PersistenceUnitProperties.DROP_ONLY + ", " +
                                  PersistenceUnitProperties.DROP_AND_CREATE + ", " +
                                  PersistenceUnitProperties.CREATE_OR_EXTEND;
            session.log(SessionLog.WARNING, SessionLog.PROPERTIES, "ddl_generation_unknown_property_value", new Object[] {PersistenceUnitProperties.DDL_GENERATION, ddlGeneration, persistenceUnitInfo.getPersistenceUnitName(), validOptions});
        }

        if (ddlType != TableCreationType.NONE) {
            String ddlGenerationMode = getConfigPropertyAsString(PersistenceUnitProperties.DDL_GENERATION_MODE, props, PersistenceUnitProperties.DEFAULT_DDL_GENERATION_MODE);

            // Optimize for cases where the value is explicitly set to NONE
            if (! ddlGenerationMode.equals(NONE)) {
                if (isCompositeMember()) {
                    // debug output added to make it easier to navigate the log because the method is called outside of composite member deploy
                    session.log(SessionLog.FINEST, SessionLog.PROPERTIES, "composite_member_begin_call", new Object[]{"generateDDL", persistenceUnitInfo.getPersistenceUnitName(), state});
                }

                SchemaManager mgr = new SchemaManager(session);

                if (ddlGenerationMode.equals(PersistenceUnitProperties.DDL_DATABASE_GENERATION) || ddlGenerationMode.equals(PersistenceUnitProperties.DDL_BOTH_GENERATION)) {
                    writeDDLToDatabase(mgr, ddlType);
                }

                if (ddlGenerationMode.equals(PersistenceUnitProperties.DDL_SQL_SCRIPT_GENERATION)|| ddlGenerationMode.equals(PersistenceUnitProperties.DDL_BOTH_GENERATION)) {
                    String appLocation = getConfigPropertyAsString(PersistenceUnitProperties.APP_LOCATION, props, PersistenceUnitProperties.DEFAULT_APP_LOCATION);

                    // These could be a string (file name urls) or actual writers.
                    Object createDDLJdbc = getConfigProperty(PersistenceUnitProperties.CREATE_JDBC_DDL_FILE, props, PersistenceUnitProperties.DEFAULT_CREATE_JDBC_FILE_NAME);
                    Object dropDDLJdbc = getConfigProperty(PersistenceUnitProperties.DROP_JDBC_DDL_FILE, props, PersistenceUnitProperties.DEFAULT_DROP_JDBC_FILE_NAME);
                    writeDDLToFiles(mgr, appLocation,  createDDLJdbc,  dropDDLJdbc, ddlType, props);
                }

                // Log a warning if we have an unknown ddl generation mode.
                if ( (! ddlGenerationMode.equals(PersistenceUnitProperties.DDL_DATABASE_GENERATION)) && (! ddlGenerationMode.equals(PersistenceUnitProperties.DDL_SQL_SCRIPT_GENERATION)) && (! ddlGenerationMode.equals(PersistenceUnitProperties.DDL_BOTH_GENERATION))) {
                    String validOptions = PersistenceUnitProperties.DDL_DATABASE_GENERATION + ", " +
                                          PersistenceUnitProperties.DDL_SQL_SCRIPT_GENERATION + ", " +
                                          PersistenceUnitProperties.DDL_BOTH_GENERATION;
                    session.log(SessionLog.WARNING, SessionLog.PROPERTIES, "ddl_generation_unknown_property_value", new Object[] {PersistenceUnitProperties.DDL_GENERATION_MODE, ddlGenerationMode, persistenceUnitInfo.getPersistenceUnitName(), validOptions});
                }

                if (isCompositeMember()) {
                    // debug output added to make it easier to navigate the log because the method is called outside of composite member deploy
                    session.log(SessionLog.FINEST, SessionLog.PROPERTIES, "composite_member_end_call", new Object[]{"generateDDL", persistenceUnitInfo.getPersistenceUnitName(), state});
                }
            }
        }
    }

    /**
     * INTERNAL:
     * Generate the DDL per the properties given.
     */
    protected void writeDDL(String generationSourceProperty, String scriptGenerationSourceProperty, TableCreationType tableCreationType, Map props, DatabaseSessionImpl session, ClassLoader loader) {
        String generationSource = getConfigPropertyAsString(generationSourceProperty, props);
        Object scriptGenerationSource = getConfigProperty(scriptGenerationSourceProperty, props);

        if (generationSource == null) {
            if (scriptGenerationSource == null) {
                writeMetadataDDLToDatabase(tableCreationType, props, session, loader);
            } else {
                writeSourceScriptToDatabase(scriptGenerationSource, session, loader);
            }
        } else if (generationSource.equals(SCHEMA_GENERATION_METADATA_SOURCE)) {
            writeMetadataDDLToDatabase(tableCreationType, props, session, loader);
        } else if (generationSource.equals(SCHEMA_GENERATION_SCRIPT_SOURCE)) {
            writeSourceScriptToDatabase(scriptGenerationSource, session, loader);
        } else if (generationSource.equals(SCHEMA_GENERATION_METADATA_THEN_SCRIPT_SOURCE)) {
            writeMetadataDDLToDatabase(tableCreationType, props, session, loader);
            writeSourceScriptToDatabase(scriptGenerationSource, session, loader);
        } else if (generationSource.equals(SCHEMA_GENERATION_SCRIPT_THEN_METADATA_SOURCE)) {
            writeSourceScriptToDatabase(scriptGenerationSource, session, loader);
            writeMetadataDDLToDatabase(tableCreationType, props, session, loader);
        } else {
            String validOptions = SCHEMA_GENERATION_METADATA_SOURCE + ", " +
                                  SCHEMA_GENERATION_SCRIPT_SOURCE + ", " +
                                  SCHEMA_GENERATION_METADATA_THEN_SCRIPT_SOURCE + ", " +
                                  SCHEMA_GENERATION_SCRIPT_THEN_METADATA_SOURCE;
            session.log(SessionLog.WARNING, SessionLog.PROPERTIES, "ddl_generation_unknown_property_value", new Object[] {generationSourceProperty, generationSource, persistenceUnitInfo.getPersistenceUnitName(), validOptions});
        }
    }

    /**
     * INTERNAL:
     * Generate and write DDL from the persistence unit metadata to the database.
     */
    protected void writeDDLToDatabase(SchemaManager mgr, TableCreationType ddlType) {
        String str = getConfigPropertyAsString(PersistenceUnitProperties.JAVASE_DB_INTERACTION, null ,"true");
        boolean interactWithDB = Boolean.valueOf(str.toLowerCase()).booleanValue();
        if (!interactWithDB){
            return;
        }

        generateDefaultTables(mgr, ddlType);
    }

    /**
     * @deprecated Extenders should now use
     *             {@link #writeDDLToFiles(SchemaManager, String, Object, Object, TableCreationType, Map)}
     */
    @Deprecated
    protected void writeDDLToFiles(SchemaManager mgr, String appLocation, Object createDDLJdbc, Object dropDDLJdbc,
            TableCreationType ddlType) {
        writeDDLToFiles(mgr, appLocation, createDDLJdbc, dropDDLJdbc, ddlType, Collections.EMPTY_MAP);
    }

    /**
     * Write the DDL to the files provided.
     */
    protected void writeDDLToFiles(SchemaManager mgr, String appLocation, Object createDDLJdbc, Object dropDDLJdbc, TableCreationType ddlType, Map props) {
        // Ensure that the appLocation string ends with File.separator if
        // specified. In JPA there is no default for app location, however, if
        // the user did specify one, we'll use it.
        String appLocationPrefix = (appLocation == null) ? "" : addFileSeperator(appLocation);

        if (ddlType.equals(TableCreationType.CREATE) || ddlType.equals(TableCreationType.DROP_AND_CREATE) || ddlType.equals(TableCreationType.EXTEND)) {
            if (createDDLJdbc == null) {
                // Using EclipseLink properties, the create script has a default.
                // Using JPA properties, the user must specify the target else an exception must be thrown.
                throw new IllegalArgumentException(ExceptionLocalization.buildMessage("jpa21-ddl-create-script-target-not-specified"));
            } else if (createDDLJdbc instanceof Writer) {
                mgr.outputCreateDDLToWriter((Writer) createDDLJdbc);
            } else {
                // Assume it is a String file name.
                mgr.outputCreateDDLToFile(appLocationPrefix + createDDLJdbc);
            }
        }

        if (ddlType.equals(TableCreationType.DROP) || ddlType.equals(TableCreationType.DROP_AND_CREATE)) {
            if (dropDDLJdbc == null) {
                // Using EclipseLink properties, the drop script has a default.
                // Using JPA properties, the user must specify the target else an exception must be thrown.
                throw new IllegalArgumentException(ExceptionLocalization.buildMessage("jpa21-ddl-drop-script-target-not-specified"));
            } else if (dropDDLJdbc instanceof Writer) {
                mgr.outputDropDDLToWriter((Writer) dropDDLJdbc);
            } else if (dropDDLJdbc instanceof String) {
                mgr.outputDropDDLToFile(appLocationPrefix + dropDDLJdbc);
            } else {
                throw new PersistenceException(ExceptionLocalization.buildMessage("jpa21-ddl-invalid-target-script-type", new Object[]{ dropDDLJdbc , dropDDLJdbc.getClass()}));
            }
        }

        String propString = getConfigPropertyAsString(PersistenceUnitProperties.SCHEMA_GENERATION_SCRIPT_TERMINATE_STATEMENTS, props);
        boolean terminator = Boolean.parseBoolean(propString);
        mgr.setCreateSQLFiles(terminator);
        generateDefaultTables(mgr, ddlType);
        mgr.closeDDLWriter();
    }

    /**
     * INTERNAL:
     * Generate and write DDL from the persistence unit metadata to the database.
     */
    protected void writeMetadataDDLToDatabase(TableCreationType tableCreationType, Map props, DatabaseSessionImpl session, ClassLoader classLoader) {
        SchemaManager mgr = new SchemaManager(session);

        // Set the create database schemas flag on the schema manager.
        String createSchemas = getConfigPropertyAsString(SCHEMA_GENERATION_CREATE_DATABASE_SCHEMAS, props);
        mgr.setCreateDatabaseSchemas(createSchemas != null && createSchemas.equalsIgnoreCase("true"));

        writeDDLToDatabase(mgr, tableCreationType);
    }

    /**
     * INTERNAL:
     * Generate and write DDL from the persistence unit metadata to scripts.
     */
    protected void writeMetadataDDLToScript(TableCreationType tableCreationType, Map props, DatabaseSessionImpl session, ClassLoader classLoader) {
        SchemaManager mgr = new SchemaManager(session);

        // Set the create database schemas flag on the schema manager.
        String createSchemas = getConfigPropertyAsString(SCHEMA_GENERATION_CREATE_DATABASE_SCHEMAS, props);
        mgr.setCreateDatabaseSchemas(createSchemas != null && createSchemas.equalsIgnoreCase("true"));

        writeDDLToFiles(mgr, getConfigPropertyAsString(PersistenceUnitProperties.APP_LOCATION, props),  getConfigProperty(SCHEMA_GENERATION_SCRIPTS_CREATE_TARGET, props),  getConfigProperty(SCHEMA_GENERATION_SCRIPTS_DROP_TARGET, props), tableCreationType, props);
    }

    /**
     * This method will read SQL from a reader or URL and send it through
     * to the database. This could open up the database to SQL injection if
     * not careful.
     */
    protected void writeSourceScriptToDatabase(Object source, DatabaseSessionImpl session, ClassLoader loader) {
        if (source != null) {
            Reader reader = null;

            try {
                if (source instanceof Reader) {
                    reader = (Reader) source;
                } else if (source instanceof String) {
                    // Try to load the resource first, if not assume it as a well formed URL. If not, throw an exception.
                    URL sourceURL = loader.getResource((String) source);

                    if (sourceURL == null) {
                        try {
                            sourceURL = new URL((String) source);
                        }  catch (MalformedURLException e) {
                            throw new PersistenceException(ExceptionLocalization.buildMessage("jpa21-ddl-source-script-not-found", new Object[]{ source }), e);
                        }
                    }

                    URLConnection connection = sourceURL.openConnection();
                    // Set to false to prevent locking of jar files on Windows. EclipseLink issue 249664
                    connection.setUseCaches(false);
                    reader = new InputStreamReader(connection.getInputStream(), "UTF-8");
                } else {
                    throw new PersistenceException(ExceptionLocalization.buildMessage("jpa21-ddl-invalid-source-script-type", new Object[]{ source , source.getClass()}));
                }

                if (reader != null) {
                    StringBuffer sqlBuffer;
                    int data = reader.read();

                    // While there is still data to read, read line by line.
                    while (data != -1) {
                        sqlBuffer = new StringBuffer();
                        char aChar = (char) data;

                        // Read till the end of the line or maybe even file.
                        while (aChar != '\n' && data != -1) {
                            sqlBuffer.append(aChar);

                            // Read next character.
                            data = reader.read();
                            aChar = (char) data;
                        }

                        // Remove trailing and leading white space characters.
                        String sqlString = sqlBuffer.toString().trim();

                        // If the string isn't empty, then fire it.
                        if ((! sqlString.equals("")) && (! sqlString.startsWith("#"))) {
                            try {
                                session.executeNonSelectingSQL(sqlString);
                            } catch (DatabaseException e) {
                                // Swallow any database exceptions as these could
                                // be drop failures of a table that doesn't exist etc.
                                // SQLExceptions will be thrown to the user.
                            }
                        }

                        data = reader.read();
                    }

                    reader.close();
                }
            } catch (IOException e) {
                throw new PersistenceException(ExceptionLocalization.buildMessage("jpa21-ddl-source-script-io-exception", new Object[]{source}), e);
            } finally {
                if (reader != null) {
                    try {
                        reader.close();
                    } catch (IOException e) {
                        // ignore.
                    }
                }
            }
        }
    }

    //JPA-RS feature may be provided by a jar on the path or missing
    private static String shouldWeaveRestByDefault(ClassLoader cl) {
        try {
            cl.loadClass("org.eclipse.persistence.internal.jpa.rs.weaving.PersistenceWeavedRest");
            return "true";
        } catch (Throwable t) {
            //ignore
        }
        return "false";
    }
}
<|MERGE_RESOLUTION|>--- conflicted
+++ resolved
@@ -1,10 +1,6 @@
 /*
  * Copyright (c) 1998, 2019 Oracle and/or its affiliates. All rights reserved.
-<<<<<<< HEAD
  * Copyright (c) 1998, 2019 IBM Corporation. All rights reserved.
-=======
- * Copyright (c) 1998, 2018 IBM Corporation. All rights reserved.
->>>>>>> 6982c0a0
  *
  * This program and the accompanying materials are made available under the
  * terms of the Eclipse Public License v. 2.0 which is available at
