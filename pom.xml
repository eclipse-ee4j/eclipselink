<?xml version="1.0" encoding="UTF-8"?>
<!--

    Copyright (c) 2019, 2020 Oracle and/or its affiliates. All rights reserved.

    This program and the accompanying materials are made available under the
    terms of the Eclipse Public License v. 2.0 which is available at
    http://www.eclipse.org/legal/epl-2.0,
    or the Eclipse Distribution License v. 1.0 which is available at
    http://www.eclipse.org/org/documents/edl-v10.php.

    SPDX-License-Identifier: EPL-2.0 OR BSD-3-Clause

-->

<project xsi:schemaLocation="http://maven.apache.org/POM/4.0.0 http://maven.apache.org/xsd/maven-4.0.0.xsd"
         xmlns="http://maven.apache.org/POM/4.0.0"
         xmlns:xsi="http://www.w3.org/2001/XMLSchema-instance">
    <modelVersion>4.0.0</modelVersion>

    <name>EclipseLink Parent</name>
    <description>Comprehensive and universal persistence framework for Java.</description>
    <groupId>org.eclipse.persistence</groupId>
    <artifactId>org.eclipse.persistence.parent</artifactId>
    <version>3.0.0-SNAPSHOT</version>
    <packaging>pom</packaging>

    <parent>
        <groupId>org.eclipse.ee4j</groupId>
        <artifactId>project</artifactId>
        <version>1.0.6</version>
        <relativePath/>
    </parent>

    <scm>
        <connection>scm:git:https://github.com/eclipse-ee4j/eclipselink.git</connection>
        <url>https://github.com/eclipse-ee4j/eclipselink.git</url>
    </scm>

    <organization>
        <name>Eclipse.org - EclipseLink Project</name>
        <url>http://www.eclipse.org/eclipselink</url>
    </organization>

<<<<<<< HEAD
    <repositories>
        <repository>
            <id>sonatype-nexus-staging</id>
            <name>Sonatype Nexus Staging</name>
            <url>${sonatypeOssDistMgmtStagingUrl}</url>
            <releases>
                <enabled>true</enabled>
            </releases>
            <snapshots>
                <enabled>false</enabled>
            </snapshots>
        </repository>
    </repositories>
=======
    <inceptionYear>2007</inceptionYear>
    <url>http://www.eclipse.org/eclipselink</url>

    <licenses>
        <license>
            <name>Eclipse Public License - v 2.0</name>
            <url>http://www.eclipse.org/legal/epl-2.0</url>
            <distribution>repo</distribution>
        </license>
        <license>
            <name>Eclipse Distribution License - v 1.0</name>
            <url>http://www.eclipse.org/org/documents/edl-v10.php</url>
            <distribution>repo</distribution>
        </license>
    </licenses>

    <issueManagement>
        <system>github</system>
        <url>https://github.com/eclipse-ee4j/eclipselink/issues</url>
    </issueManagement>

    <mailingLists>
        <mailingList>
            <name>EclipseLink user's mailing list</name>
            <post>eclipselink-users@eclipse.org</post>
            <subscribe>https://accounts.eclipse.org/mailing-list/eclipselink-users</subscribe>
            <unsubscribe>https://accounts.eclipse.org/mailing-list/eclipselink-users</unsubscribe>
            <archive>https://dev.eclipse.org/mhonarc/lists/eclipselink-users/</archive>
        </mailingList>
        <mailingList>
            <name>EclipseLink developer's mailing list</name>
            <post>eclipselink-dev@eclipse.org</post>
            <subscribe>https://accounts.eclipse.org/mailing-list/eclipselink-dev</subscribe>
            <unsubscribe>https://accounts.eclipse.org/mailing-list/eclipselink-dev</unsubscribe>
            <archive>https://dev.eclipse.org/mhonarc/lists/eclipselink-dev/</archive>
        </mailingList>
    </mailingLists>
>>>>>>> 2c03163c

    <properties>
        <sonatypeOssDistMgmtNexusUrl>https://jakarta.oss.sonatype.org</sonatypeOssDistMgmtNexusUrl>
        <sonatypeOssDistMgmtStagingUrl>${sonatypeOssDistMgmtNexusUrl}/content/repositories/staging/</sonatypeOssDistMgmtStagingUrl>

        <!-- TOOL Properties -->
        <project.build.sourceEncoding>UTF-8</project.build.sourceEncoding>
        <!-- PROJECT Properties -->
        <release.version>3.0.0</release.version>
        <build.type>SNAPSHOT</build.type>
        <maven.build.timestamp.format>yyyyMMddHHmm</maven.build.timestamp.format>
        <build.qualifier>v${maven.build.timestamp}</build.qualifier>
        <bundle.version>${project.version}.${build.qualifier}</bundle.version>
        <project.build.testReports.subdirectory>test-reports</project.build.testReports.subdirectory>
        <project.build.testReports.summaryFile>test-summary</project.build.testReports.summaryFile>

        <!--Common properties-->
        <common.licenceFiles>about.html, license.html, readme.html</common.licenceFiles>
        <!--Integration test sources/resources directory. Relative directory to ${project.basedir}
        !!!Can't start with / character!!!-->
        <integration.test.directory>src/it/</integration.test.directory>
        <integration.test.sources.directory>${integration.test.directory}/java/</integration.test.sources.directory>
        <integration.test.resources.directory>${integration.test.directory}/resources/</integration.test.resources.directory>
        <integration.test.skip.verify>false</integration.test.skip.verify>

        <!--Default location for JEE servers binaries-->
        <test.directory>${user.home}/.eclipselinktests</test.directory>
        <installation.url>https://download.jboss.org/wildfly/18.0.0.Final/wildfly-18.0.0.Final.zip</installation.url>
        <installation.checksum.md5>8e4d435bb5d6fe466b478dc49d34bf27</installation.checksum.md5>

        <!--Test DB property file names-->
        <test.mysql.properties.file>el-test.mysql.properties</test.mysql.properties.file>
        <test.oracle.properties.file>el-test.oracle.properties</test.oracle.properties.file>
        <test.mongodb.properties.file>el-test.mongodb.properties</test.mongodb.properties.file>
        <test.derby.properties.file>el-test.derby.properties</test.derby.properties.file>
        <test.mssql.properties.file>el-test.mssql.properties</test.mssql.properties.file>
        <test.pgsql.properties.file>el-test.pgsql.properties</test.pgsql.properties.file>

        <!--Default test DB is Derby-->
        <test.properties.file>${user.home}/${test.derby.properties.file}</test.properties.file>
        <test.properties.fileName>${test.derby.properties.file}</test.properties.fileName>
        <test.properties.default.directory>${project.root.location}/etc</test.properties.default.directory>
        <test.database>derby</test.database>
        <!--false: to start In-Memory database, true: not start (MySQL, Oracle)-->
        <test.skip.in-memory.db>false</test.skip.in-memory.db>

        <!--Test JEE server property file names-->
        <testjee.glassfish.properties.file>el-testjee.glassfish.properties</testjee.glassfish.properties.file>
        <testjee.weblogic.properties.file>el-testjee.weblogic.properties</testjee.weblogic.properties.file>
        <testjee.wildfly.properties.file>el-testjee.wildfly.properties</testjee.wildfly.properties.file>
        <!--Default test JEE Server is WildFly-->
        <testjee.properties.file>${user.home}/${testjee.wildfly.properties.file}</testjee.properties.file>
        <testjee.properties.fileName>${testjee.wildfly.properties.file}</testjee.properties.fileName>

        <!--Default DB driver used for testing-->
        <db.driver.groupId>org.apache.derby</db.driver.groupId>
        <db.driver.artifactId>derbyclient</db.driver.artifactId>
        <db.driver.version>${derby.version}</db.driver.version>

        <!--Default JEE client used for EJB remote call (testing)-->
        <jee.client.groupId>org.wildfly</jee.client.groupId>
        <jee.client.artifactId>wildfly-ejb-client-bom</jee.client.artifactId>
        <jee.client.version>${wildfly.version}</jee.client.version>
        <jee.client.type>pom</jee.client.type>

        <skip.glassfish.configuration>true</skip.glassfish.configuration>

        <!--These properties are used in MOXy and SDO tests only-->
        <test.xml.platform>org.eclipse.persistence.platform.xml.jaxp.JAXPPlatform</test.xml.platform>
        <test.xml.parser>org.eclipse.persistence.platform.xml.jaxp.JAXPParser</test.xml.parser>

        <!--Eclipse Dependencies version-->
        <activation.version>2.0.0</activation.version>
        <annotation.version>2.0.0</annotation.version>
        <cdi.version>3.0.0</cdi.version>
        <ejb.version>4.0.0-RC2</ejb.version>
        <el.version>4.0.0</el.version>
        <glassfish.version>5.1.0</glassfish.version>
        <jaxwsrt.version>3.0.0-M4</jaxwsrt.version>
        <jaxb.version>3.0.0-M4</jaxb.version>
        <jaxb.api.version>3.0.0</jaxb.api.version>
        <soap.api.version>2.0.0</soap.api.version>
        <jersey.version>3.0.0-M6</jersey.version>
        <jms.version>3.0.0-RC1</jms.version>
        <json.version>2.0.0</json.version>
        <jpa.api.version>3.0.0</jpa.api.version>
        <mail.version>2.0.0</mail.version>
        <oracle.ddlparser.version>2.7.7</oracle.ddlparser.version>
        <org.glassfish.corba.version>4.2.3-RC2</org.glassfish.corba.version>
        <resource.version>2.0.0-RC2</resource.version>
        <servlet.version>5.0.0</servlet.version>
        <transaction.version>2.0.0-RC2</transaction.version>
        <validation.version>3.0.0</validation.version>
        <ws-api.version>3.0.0</ws-api.version>
        <ws-rs.version>3.0.0</ws-rs.version>

        <!--Third-Party Dependencies version-->
        <!-- CQ #21132 -->
        <apache.felix.framework.version>6.0.3</apache.felix.framework.version>
        <!-- CQ #21133 -->
        <ant.version>1.10.7</ant.version>
        <!-- CQ #22146 -->
        <asm.version>8.0.1</asm.version>
        <commonj.sdo.version>2.1.1</commonj.sdo.version>
        <derby.version>10.14.2.0</derby.version>
        <!-- CQ #21134, 21135, 21136, 21137 -->
        <exam.version>4.13.2</exam.version>
        <hamcrest.version>1.3</hamcrest.version>
        <!-- CQ #3571 - TBD: Update for final release -->
        <!-- need "jakarta" version -->
        <hibernate.version>7.0.0.Alpha6</hibernate.version>
        <!-- CQ #21122 -->
        <jgroups.version>4.1.8.Final</jgroups.version>
        <jmh.version>1.21</jmh.version>
        <jmockit.version>1.35</jmockit.version>
        <junit.version>4.12</junit.version>
        <!-- CQ #21138 -->
        <mongodb.version>3.11.2</mongodb.version>
        <mysql.version>5.1.44</mysql.version>
        <mssql.version>7.4.1.jre8</mssql.version>
        <pgsql.version>42.2.11</pgsql.version>
        <!-- CQ #21139, 21140 -->
        <logback.version>1.3.0-alpha5</logback.version>
        <oracle.jdbc.version>19.3.0.0</oracle.jdbc.version>
        <!-- CQ #2437 -->
        <oracle.aqapi.version>19.3.0.0</oracle.aqapi.version>
        <oracle.fmw.version>12.2.1-2-0</oracle.fmw.version>
        <!-- CQ #21141 -->
        <oracle.nosql.version>18.3.10</oracle.nosql.version>
        <!-- CQ #21142 -->
        <osgi.version>6.0.0</osgi.version>
        <!-- CQ #21143 -->
        <slf4j.version>2.0.0-alpha1</slf4j.version>
        <!-- CQ #21123, 21124, 21125, 21126, 21127, 21128, 21144, 21145, 21146, 21146, 21147, 21149-->
        <springframework.version>5.2.0.RELEASE</springframework.version>
        <weblogic.version>12.2.1-3</weblogic.version>
        <wildfly.version>18.0.0.Final</wildfly.version>
        <wsdl4j.version>1.6.3</wsdl4j.version>
    </properties>

    <!-- Default modules set and added to by all profiles -->
    <modules>

        <module>plugins/org.eclipse.persistence.asm</module>
        <module>jpa/org.eclipse.persistence.jpa.jpql</module>

        <module>foundation/org.eclipse.persistence.core</module>

        <module>jpa/org.eclipse.persistence.jpa</module>
        <module>jpa/org.eclipse.persistence.jpa.modelgen</module>
        <module>jpa/org.eclipse.persistence.jpars</module>

        <module>foundation/org.eclipse.persistence.corba</module>
        <module>foundation/org.eclipse.persistence.extension</module>
        <module>foundation/org.eclipse.persistence.nosql</module>

        <module>moxy/org.eclipse.persistence.moxy</module>
        <module>moxy/org.eclipse.persistence.moxy.utils.xjc</module>

        <module>dbws/org.eclipse.persistence.dbws</module>

        <module>sdo/org.eclipse.persistence.sdo</module>

        <!--Utility modules-->
        <module>utils/org.eclipse.persistence.dbws.builder</module>
        <module>utils/eclipselink.utils.rename</module>

        <!--Oracle Extensions-->
        <module>foundation/org.eclipse.persistence.oracle</module>
        <module>foundation/org.eclipse.persistence.oracle.nosql</module>

        <!--EclipseLink Bundles-->
        <module>bundles</module>
    </modules>

    <dependencyManagement>
        <dependencies>
            <!-- our artifacts TODO: this belongs to BOM pom-->
            <dependency>
                <groupId>org.eclipse.persistence</groupId>
                <artifactId>org.eclipse.persistence.asm</artifactId>
                <version>${project.version}</version>
            </dependency>
            <dependency>
                <groupId>org.eclipse.persistence</groupId>
                <artifactId>org.eclipse.persistence.asm</artifactId>
                <version>${project.version}</version>
                <classifier>sources</classifier>
            </dependency>

            <dependency>
                <groupId>org.eclipse.persistence</groupId>
                <artifactId>org.eclipse.persistence.corba</artifactId>
                <version>${project.version}</version>
            </dependency>
            <dependency>
                <groupId>org.eclipse.persistence</groupId>
                <artifactId>org.eclipse.persistence.corba</artifactId>
                <version>${project.version}</version>
                <classifier>sources</classifier>
            </dependency>

            <dependency>
                <groupId>org.eclipse.persistence</groupId>
                <artifactId>org.eclipse.persistence.core</artifactId>
                <version>${project.version}</version>
            </dependency>
            <dependency>
                <groupId>org.eclipse.persistence</groupId>
                <artifactId>org.eclipse.persistence.core</artifactId>
                <version>${project.version}</version>
                <classifier>sources</classifier>
            </dependency>

            <dependency>
                <groupId>org.eclipse.persistence</groupId>
                <artifactId>org.eclipse.persistence.dbws</artifactId>
                <version>${project.version}</version>
            </dependency>
            <dependency>
                <groupId>org.eclipse.persistence</groupId>
                <artifactId>org.eclipse.persistence.dbws</artifactId>
                <version>${project.version}</version>
                <classifier>sources</classifier>
            </dependency>

            <dependency>
                <groupId>org.eclipse.persistence</groupId>
                <artifactId>org.eclipse.persistence.dbws.builder</artifactId>
                <version>${project.version}</version>
            </dependency>
            <dependency>
                <groupId>org.eclipse.persistence</groupId>
                <artifactId>org.eclipse.persistence.dbws.builder</artifactId>
                <version>${project.version}</version>
                <classifier>sources</classifier>
            </dependency>

            <dependency>
                <groupId>org.eclipse.persistence</groupId>
                <artifactId>org.eclipse.persistence.extension</artifactId>
                <version>${project.version}</version>
            </dependency>
            <dependency>
                <groupId>org.eclipse.persistence</groupId>
                <artifactId>org.eclipse.persistence.extension</artifactId>
                <version>${project.version}</version>
                <classifier>sources</classifier>
            </dependency>

            <dependency>
                <groupId>org.eclipse.persistence</groupId>
                <artifactId>org.eclipse.persistence.jpa</artifactId>
                <version>${project.version}</version>
            </dependency>
            <dependency>
                <groupId>org.eclipse.persistence</groupId>
                <artifactId>org.eclipse.persistence.jpa</artifactId>
                <version>${project.version}</version>
                <classifier>sources</classifier>
            </dependency>

            <dependency>
                <groupId>org.eclipse.persistence</groupId>
                <artifactId>org.eclipse.persistence.jpa.jpql</artifactId>
                <version>${project.version}</version>
            </dependency>
            <dependency>
                <groupId>org.eclipse.persistence</groupId>
                <artifactId>org.eclipse.persistence.jpa.jpql</artifactId>
                <version>${project.version}</version>
                <classifier>sources</classifier>
            </dependency>

            <dependency>
                <groupId>org.eclipse.persistence</groupId>
                <artifactId>org.eclipse.persistence.jpa.modelgen.processor</artifactId>
                <version>${project.version}</version>
            </dependency>
            <dependency>
                <groupId>org.eclipse.persistence</groupId>
                <artifactId>org.eclipse.persistence.jpa.modelgen.processor</artifactId>
                <version>${project.version}</version>
                <classifier>sources</classifier>
            </dependency>

            <dependency>
                <groupId>org.eclipse.persistence</groupId>
                <artifactId>org.eclipse.persistence.jpars</artifactId>
                <version>${project.version}</version>
            </dependency>
            <dependency>
                <groupId>org.eclipse.persistence</groupId>
                <artifactId>org.eclipse.persistence.jpars</artifactId>
                <version>${project.version}</version>
                <classifier>sources</classifier>
            </dependency>

            <dependency>
                <groupId>org.eclipse.persistence</groupId>
                <artifactId>org.eclipse.persistence.moxy</artifactId>
                <version>${project.version}</version>
            </dependency>
            <dependency>
                <groupId>org.eclipse.persistence</groupId>
                <artifactId>org.eclipse.persistence.moxy</artifactId>
                <version>${project.version}</version>
                <classifier>sources</classifier>
            </dependency>

            <dependency>
                <groupId>org.eclipse.persistence</groupId>
                <artifactId>org.eclipse.persistence.moxy.utils.xjc</artifactId>
                <version>${project.version}</version>
            </dependency>
            <dependency>
                <groupId>org.eclipse.persistence</groupId>
                <artifactId>org.eclipse.persistence.moxy.utils.xjc</artifactId>
                <version>${project.version}</version>
                <classifier>sources</classifier>
            </dependency>

            <dependency>
                <groupId>org.eclipse.persistence</groupId>
                <artifactId>org.eclipse.persistence.nosql</artifactId>
                <version>${project.version}</version>
            </dependency>
            <dependency>
                <groupId>org.eclipse.persistence</groupId>
                <artifactId>org.eclipse.persistence.nosql</artifactId>
                <version>${project.version}</version>
                <classifier>sources</classifier>
            </dependency>

            <dependency>
                <groupId>org.eclipse.persistence</groupId>
                <artifactId>org.eclipse.persistence.oracle</artifactId>
                <version>${project.version}</version>
            </dependency>
            <dependency>
                <groupId>org.eclipse.persistence</groupId>
                <artifactId>org.eclipse.persistence.oracle</artifactId>
                <version>${project.version}</version>
                <classifier>sources</classifier>
            </dependency>

            <dependency>
                <groupId>org.eclipse.persistence</groupId>
                <artifactId>org.eclipse.persistence.oracle.nosql</artifactId>
                <version>${project.version}</version>
            </dependency>
            <dependency>
                <groupId>org.eclipse.persistence</groupId>
                <artifactId>org.eclipse.persistence.oracle.nosql</artifactId>
                <version>${project.version}</version>
                <classifier>sources</classifier>
            </dependency>

            <dependency>
                <groupId>org.eclipse.persistence</groupId>
                <artifactId>org.eclipse.persistence.oracle.spatial</artifactId>
                <version>${project.version}</version>
            </dependency>
            <dependency>
                <groupId>org.eclipse.persistence</groupId>
                <artifactId>org.eclipse.persistence.oracle.spatial</artifactId>
                <version>${project.version}</version>
                <classifier>sources</classifier>
            </dependency>

            <dependency>
                <groupId>org.eclipse.persistence</groupId>
                <artifactId>org.eclipse.persistence.sdo</artifactId>
                <version>${project.version}</version>
            </dependency>
            <dependency>
                <groupId>org.eclipse.persistence</groupId>
                <artifactId>org.eclipse.persistence.sdo</artifactId>
                <version>${project.version}</version>
                <classifier>sources</classifier>
            </dependency>

            <dependency>
                <groupId>org.eclipse.persistence</groupId>
                <artifactId>eclipselink</artifactId>
                <version>${project.version}</version>
            </dependency>
            <dependency>
                <groupId>org.eclipse.persistence</groupId>
                <artifactId>eclipselink</artifactId>
                <version>${project.version}</version>
                <classifier>sources</classifier>
            </dependency>

            <dependency>
                <groupId>org.eclipse.persistence</groupId>
                <artifactId>org.eclipse.persistence.utils.rename</artifactId>
                <version>${project.version}</version>
            </dependency>
            <dependency>
                <groupId>org.eclipse.persistence</groupId>
                <artifactId>org.eclipse.persistence.utils.rename</artifactId>
                <version>${project.version}</version>
                <classifier>sources</classifier>
            </dependency>

            <!-- our TEST artifacts TODO: this belongs to BOM pom-->
            <dependency>
                <groupId>org.eclipse.persistence</groupId>
                <artifactId>org.eclipse.persistence.core.test.framework</artifactId>
                <version>${project.version}</version>
            </dependency>
            <dependency>
                <groupId>org.eclipse.persistence</groupId>
                <artifactId>org.eclipse.persistence.core.test.framework</artifactId>
                <version>${project.version}</version>
                <classifier>sources</classifier>
            </dependency>

            <dependency>
                <groupId>org.eclipse.persistence</groupId>
                <artifactId>org.eclipse.persistence.jpa.test.framework</artifactId>
                <version>${project.version}</version>
            </dependency>
            <dependency>
                <groupId>org.eclipse.persistence</groupId>
                <artifactId>org.eclipse.persistence.jpa.test.framework</artifactId>
                <version>${project.version}</version>
                <classifier>sources</classifier>
            </dependency>

            <dependency>
                <groupId>org.eclipse.persistence</groupId>
                <artifactId>org.eclipse.persistence.core.test</artifactId>
                <version>${project.version}</version>
                <type>test-jar</type>
            </dependency>
            <dependency>
                <groupId>org.eclipse.persistence</groupId>
                <artifactId>org.eclipse.persistence.jpa.test</artifactId>
                <version>${project.version}</version>
                <type>test-jar</type>
            </dependency>
            <dependency>
                <groupId>org.eclipse.persistence</groupId>
                <artifactId>org.eclipse.persistence.nosql</artifactId>
                <version>${project.version}</version>
                <type>test-jar</type>
            </dependency>

            <!--Source dependencies used for repackaging-->
            <dependency>
                <groupId>org.ow2.asm</groupId>
                <artifactId>asm</artifactId>
                <version>${asm.version}</version>
                <classifier>sources</classifier>
            </dependency>
            <dependency>
                <groupId>org.ow2.asm</groupId>
                <artifactId>asm-commons</artifactId>
                <version>${asm.version}</version>
                <classifier>sources</classifier>
            </dependency>
            <dependency>
                <groupId>org.ow2.asm</groupId>
                <artifactId>asm-tree</artifactId>
                <version>${asm.version}</version>
                <classifier>sources</classifier>
            </dependency>
            <!--API/Implementation dependencies-->
            <dependency>
                <groupId>jakarta.activation</groupId>
                <artifactId>jakarta.activation-api</artifactId>
                <version>${activation.version}</version>
            </dependency>
            <dependency>
                <groupId>com.sun.activation</groupId>
                <artifactId>jakarta.activation</artifactId>
                <version>${activation.version}</version>
            </dependency>
            <dependency>
                <groupId>com.sun.mail</groupId>
                <artifactId>jakarta.mail</artifactId>
                <version>${mail.version}</version>
            </dependency>
            <dependency>
                <groupId>com.sun.xml.bind</groupId>
                <artifactId>jaxb-core</artifactId>
                <version>${jaxb.version}</version>
            </dependency>
            <dependency>
                <groupId>com.sun.xml.bind</groupId>
                <artifactId>jaxb-impl</artifactId>
                <version>${jaxb.version}</version>
            </dependency>
            <dependency>
                <groupId>com.sun.xml.bind</groupId>
                <artifactId>jaxb-xjc</artifactId>
                <version>${jaxb.version}</version>
            </dependency>
            <dependency>
                <groupId>com.sun.xml.ws</groupId>
                <artifactId>jaxws-rt</artifactId>
                <version>${jaxwsrt.version}</version>
            </dependency>
            <dependency>
                <groupId>jakarta.annotation</groupId>
                <artifactId>jakarta.annotation-api</artifactId>
                <version>${annotation.version}</version>
            </dependency>
            <dependency>
                <groupId>jakarta.ejb</groupId>
                <artifactId>jakarta.ejb-api</artifactId>
                <version>${ejb.version}</version>
            </dependency>
            <dependency>
                <groupId>jakarta.enterprise</groupId>
                <artifactId>jakarta.enterprise.cdi-api</artifactId>
                <version>${cdi.version}</version>
            </dependency>
            <dependency>
                <groupId>jakarta.jms</groupId>
                <artifactId>jakarta.jms-api</artifactId>
                <version>${jms.version}</version>
            </dependency>
            <dependency>
                <groupId>jakarta.json</groupId>
                <artifactId>jakarta.json-api</artifactId>
                <version>${json.version}</version>
            </dependency>
            <dependency>
                <groupId>jakarta.persistence</groupId>
                <artifactId>jakarta.persistence-api</artifactId>
                <version>${jpa.api.version}</version>
            </dependency>
            <dependency>
                <groupId>jakarta.mail</groupId>
                <artifactId>jakarta.mail-api</artifactId>
                <version>${mail.version}</version>
            </dependency>
            <dependency>
                <groupId>jakarta.resource</groupId>
                <artifactId>jakarta.resource-api</artifactId>
                <version>${resource.version}</version>
            </dependency>
            <dependency>
                <groupId>jakarta.servlet</groupId>
                <artifactId>jakarta.servlet-api</artifactId>
                <version>${servlet.version}</version>
            </dependency>
            <dependency>
                <groupId>jakarta.transaction</groupId>
                <artifactId>jakarta.transaction-api</artifactId>
                <version>${transaction.version}</version>
            </dependency>
            <dependency>
                <groupId>jakarta.validation</groupId>
                <artifactId>jakarta.validation-api</artifactId>
                <version>${validation.version}</version>
            </dependency>
            <dependency>
                <groupId>jakarta.xml.bind</groupId>
                <artifactId>jakarta.xml.bind-api</artifactId>
                <version>${jaxb.api.version}</version>
                <exclusions>
                    <exclusion>
                        <groupId>*</groupId>
                        <artifactId>*</artifactId>
                    </exclusion>
                </exclusions>
            </dependency>
            <dependency>
                <groupId>jakarta.xml.bind</groupId>
                <artifactId>jakarta.xml.bind-api</artifactId>
                <version>${jaxb.api.version}</version>
                <classifier>sources</classifier>
            </dependency>
            <dependency>
                <groupId>jakarta.xml.soap</groupId>
                <artifactId>jakarta.xml.soap-api</artifactId>
                <version>${soap.api.version}</version>
                <exclusions>
                    <exclusion>
                        <groupId>*</groupId>
                        <artifactId>*</artifactId>
                    </exclusion>
                </exclusions>
            </dependency>
            <dependency>
                <groupId>jakarta.xml.ws</groupId>
                <artifactId>jakarta.xml.ws-api</artifactId>
                <version>${ws-api.version}</version>
                <exclusions>
                    <exclusion>
                        <groupId>*</groupId>
                        <artifactId>*</artifactId>
                    </exclusion>
                </exclusions>
            </dependency>
            <dependency>
                <groupId>jakarta.ws.rs</groupId>
                <artifactId>jakarta.ws.rs-api</artifactId>
                <version>${ws-rs.version}</version>
            </dependency>
            <dependency>
                <groupId>org.apache.ant</groupId>
                <artifactId>ant</artifactId>
                <version>${ant.version}</version>
            </dependency>
            <dependency>
                <groupId>org.apache.felix</groupId>
                <artifactId>org.apache.felix.framework</artifactId>
                <version>${apache.felix.framework.version}</version>
            </dependency>
            <dependency>
                <groupId>org.eclipse.persistence</groupId>
                <artifactId>commonj.sdo</artifactId>
                <version>${commonj.sdo.version}</version>
            </dependency>
            <dependency>
                <groupId>org.eclipse.persistence</groupId>
                <artifactId>commonj.sdo</artifactId>
                <version>${commonj.sdo.version}</version>
                <classifier>sources</classifier>
            </dependency>
            <dependency>
                <groupId>org.eclipse.persistence</groupId>
                <artifactId>org.eclipse.persistence.oracleddlparser</artifactId>
                <version>${oracle.ddlparser.version}</version>
            </dependency>
            <dependency>
                <groupId>org.eclipse.persistence</groupId>
                <artifactId>org.eclipse.persistence.oracleddlparser</artifactId>
                <version>${oracle.ddlparser.version}</version>
                <classifier>sources</classifier>
            </dependency>
            <dependency>
                <groupId>org.glassfish</groupId>
                <artifactId>jakarta.json</artifactId>
                <version>${json.version}</version>
            </dependency>
            <dependency>
                <groupId>org.glassfish.corba</groupId>
                <artifactId>glassfish-corba-omgapi</artifactId>
                <version>${org.glassfish.corba.version}</version>
            </dependency>
            <dependency>
                <groupId>org.glassfish.corba</groupId>
                <artifactId>glassfish-corba-orb</artifactId>
                <version>${org.glassfish.corba.version}</version>
            </dependency>
            <dependency>
                <groupId>org.jgroups</groupId>
                <artifactId>jgroups</artifactId>
                <version>${jgroups.version}</version>
            </dependency>
            <dependency>
                <groupId>org.slf4j</groupId>
                <artifactId>slf4j-api</artifactId>
                <version>${slf4j.version}</version>
            </dependency>
            <dependency>
                <groupId>wsdl4j</groupId>
                <artifactId>wsdl4j</artifactId>
                <version>${wsdl4j.version}</version>
            </dependency>
            <!--NoSQL DBs-->
            <!--Mongo DB-->
            <dependency>
                <groupId>org.mongodb</groupId>
                <artifactId>mongo-java-driver</artifactId>
                <version>${mongodb.version}</version>
            </dependency>
            <!--Oracle proprietary dependencies-->
            <!--Oracle NoSQL DB-->
            <dependency>
                <groupId>com.oracle.kv</groupId>
                <artifactId>oracle-nosql-client</artifactId>
                <version>${oracle.nosql.version}</version>
            </dependency>
            <!-- All files as a Oracle JDBC driver CQ #21154 -->
            <dependency>
                <groupId>com.oracle.ojdbc</groupId>
                <artifactId>ojdbc8</artifactId>
                <version>${oracle.jdbc.version}</version>
            </dependency>
            <dependency>
                <groupId>com.oracle.ojdbc</groupId>
                <artifactId>xmlparserv2</artifactId>
                <version>${oracle.jdbc.version}</version>
            </dependency>
            <dependency>
                <groupId>com.oracle.ojdbc</groupId>
                <artifactId>ucp</artifactId>
                <version>${oracle.jdbc.version}</version>
            </dependency>
            <dependency>
                <groupId>com.oracle.ojdbc</groupId>
                <artifactId>xdb</artifactId>
                <version>${oracle.jdbc.version}</version>
            </dependency>
            <dependency>
                <groupId>com.oracle.ojdbc</groupId>
                <artifactId>dms</artifactId>
                <version>${oracle.jdbc.version}</version>
            </dependency>
            <dependency>
                <groupId>com.oracle.ojdbc</groupId>
                <artifactId>simplefan</artifactId>
                <version>${oracle.jdbc.version}</version>
            </dependency>
            <dependency>
                <groupId>com.oracle.ojdbc</groupId>
                <artifactId>ons</artifactId>
                <version>${oracle.jdbc.version}</version>
            </dependency>
            <!--TODO resolve dependency later
                                <dependency>
                                    <groupId>com.oracle.spatial</groupId>
                                    <artifactId>sdoapi</artifactId>
                                    <version>${oracle.version}</version>
                                </dependency>
            -->
            <dependency>
                <groupId>com.oracle.ojdbc</groupId>
                <artifactId>orai18n</artifactId>
                <version>${oracle.jdbc.version}</version>
            </dependency>
            <dependency>
                <groupId>com.oracle.database.messaging</groupId>
                <artifactId>aqapi</artifactId>
                <version>${oracle.aqapi.version}</version>
            </dependency>
            <!--Test dependencies-->
            <!--Test framework-->
            <dependency>
                <groupId>junit</groupId>
                <artifactId>junit</artifactId>
                <version>${junit.version}</version>
            </dependency>
            <!--Required for JPA server test server-test-jpa21-sessionbean.-->
            <dependency>
                <groupId>org.hamcrest</groupId>
                <artifactId>hamcrest-core</artifactId>
                <version>${hamcrest.version}</version>
            </dependency>
            <dependency>
                <groupId>org.jmockit</groupId>
                <artifactId>jmockit</artifactId>
                <version>${jmockit.version}</version>
            </dependency>
            <!--APIs and other libs used in test classes-->
            <dependency>
                <groupId>org.glassfish</groupId>
                <artifactId>jakarta.el</artifactId>
                <version>${el.version}</version>
            </dependency>
            <dependency>
                <groupId>org.glassfish.jersey.core</groupId>
                <artifactId>jersey-client</artifactId>
                <version>${jersey.version}</version>
            </dependency>
            <dependency>
                <groupId>org.glassfish.jersey.core</groupId>
                <artifactId>jersey-common</artifactId>
                <version>${jersey.version}</version>
            </dependency>
            <dependency>
                <groupId>org.glassfish.main.appclient</groupId>
                <artifactId>gf-client</artifactId>
                <version>${glassfish.version}</version>
            </dependency>
            <dependency>
                <groupId>org.openjdk.jmh</groupId>
                <artifactId>jmh-core</artifactId>
                <version>${jmh.version}</version>
            </dependency>
            <dependency>
                <groupId>org.openjdk.jmh</groupId>
                <artifactId>jmh-generator-annprocess</artifactId>
                <version>${jmh.version}</version>
            </dependency>
            <dependency>
                <groupId>org.springframework</groupId>
                <artifactId>spring-context</artifactId>
                <version>${springframework.version}</version>
            </dependency>
            <dependency>
                <groupId>org.springframework</groupId>
                <artifactId>spring-instrument</artifactId>
                <version>${springframework.version}</version>
            </dependency>
            <dependency>
                <groupId>org.springframework</groupId>
                <artifactId>spring-orm</artifactId>
                <version>${springframework.version}</version>
            </dependency>
            <dependency>
                <groupId>org.springframework</groupId>
                <artifactId>spring-test</artifactId>
                <version>${springframework.version}</version>
            </dependency>
            <dependency>
                <groupId>org.springframework</groupId>
                <artifactId>spring-tx</artifactId>
                <version>${springframework.version}</version>
            </dependency>
            <!--JDBC drivers-->
            <dependency>
                <groupId>mysql</groupId>
                <artifactId>mysql-connector-java</artifactId>
                <version>${mysql.version}</version>
            </dependency>
            <dependency>
                <groupId>org.apache.derby</groupId>
                <artifactId>derbyclient</artifactId>
                <version>${derby.version}</version>
            </dependency>
            <dependency>
                <groupId>com.microsoft.sqlserver</groupId>
                <artifactId>mssql-jdbc</artifactId>
                <version>${mssql.version}</version>
            </dependency>
            <dependency>
                <groupId>org.postgresql</groupId>
                <artifactId>postgresql</artifactId>
                <version>${pgsql.version}</version>
            </dependency>
            <!--For Oracle DB driver see Oracle proprietary dependencies part. It's not limited to tests only-->
            <!-- Hibernate validator and it's dependencies -->
            <dependency>
                <groupId>org.hibernate.validator</groupId>
                <artifactId>hibernate-validator</artifactId>
                <version>${hibernate.version}</version>
            </dependency>
            <!--PaxExam -->
            <dependency>
                <groupId>org.ops4j.pax.exam</groupId>
                <artifactId>pax-exam</artifactId>
                <version>${exam.version}</version>
            </dependency>
            <dependency>
                <groupId>org.ops4j.pax.exam</groupId>
                <artifactId>pax-exam-container-forked</artifactId>
                <version>${exam.version}</version>
            </dependency>
            <dependency>
                <groupId>org.ops4j.pax.exam</groupId>
                <artifactId>pax-exam-junit4</artifactId>
                <version>${exam.version}</version>
            </dependency>
            <dependency>
                <groupId>org.ops4j.pax.exam</groupId>
                <artifactId>pax-exam-link-mvn</artifactId>
                <version>${exam.version}</version>
            </dependency>
            <!--Test Logging, required by Pax and extension module-->
            <dependency>
                <groupId>ch.qos.logback</groupId>
                <artifactId>logback-core</artifactId>
                <version>${logback.version}</version>
            </dependency>
            <dependency>
                <groupId>ch.qos.logback</groupId>
                <artifactId>logback-classic</artifactId>
                <version>${logback.version}</version>
            </dependency>
            <!--Test OSGi core-->
            <dependency>
                <groupId>org.osgi</groupId>
                <artifactId>org.osgi.core</artifactId>
                <version>${osgi.version}</version>
            </dependency>
        </dependencies>
    </dependencyManagement>

    <build>
        <pluginManagement>
            <plugins>
                <plugin>
                    <groupId>com.coderplus.maven.plugins</groupId>
                    <artifactId>copy-rename-maven-plugin</artifactId>
                    <version>1.0.1</version>
                </plugin>
                <plugin>
                    <groupId>com.googlecode.maven-download-plugin</groupId>
                    <artifactId>download-maven-plugin</artifactId>
                    <version>1.5.1</version>
                </plugin>
                <plugin>
                    <groupId>com.google.code.maven-replacer-plugin</groupId>
                    <artifactId>replacer</artifactId>
                    <version>1.5.3</version>
                </plugin>
                <plugin>
                    <groupId>com.soebes.maven.plugins</groupId>
                    <artifactId>iterator-maven-plugin</artifactId>
                    <version>0.5.1</version>
                </plugin>
                <plugin>
                    <groupId>com.sun.wts.tools.ant</groupId>
                    <artifactId>package-rename-task</artifactId>
                    <version>1.5.2</version>
                </plugin>
                <plugin>
                    <groupId>de.empulse.eclipselink</groupId>
                    <artifactId>staticweave-maven-plugin</artifactId>
                    <version>1.0.0</version>
                </plugin>
                <plugin>
                    <groupId>org.apache.felix</groupId>
                    <artifactId>maven-bundle-plugin</artifactId>
                    <version>4.2.1</version>
                </plugin>
                <plugin>
                    <groupId>org.apache.maven.plugins</groupId>
                    <artifactId>maven-antrun-plugin</artifactId>
                    <version>3.0.0</version>
                </plugin>
                <plugin>
                    <groupId>org.apache.maven.plugins</groupId>
                    <artifactId>maven-assembly-plugin</artifactId>
                    <version>3.2.0</version>
                </plugin>
                <plugin>
                    <groupId>org.apache.maven.plugins</groupId>
                    <artifactId>maven-clean-plugin</artifactId>
                    <version>3.1.0</version>
                </plugin>
                <plugin>
                    <groupId>org.apache.maven.plugins</groupId>
                    <artifactId>maven-compiler-plugin</artifactId>
                    <version>3.8.1</version>
                </plugin>
                <plugin>
                    <groupId>org.apache.maven.plugins</groupId>
                    <artifactId>maven-dependency-plugin</artifactId>
                    <version>3.1.2</version>
                </plugin>
                <plugin>
                    <groupId>org.apache.maven.plugins</groupId>
                    <artifactId>maven-enforcer-plugin</artifactId>
                    <version>3.0.0-M3</version>
                </plugin>
                <plugin>
                    <groupId>org.apache.maven.plugins</groupId>
                    <artifactId>maven-failsafe-plugin</artifactId>
                    <version>3.0.0-M4</version>
                </plugin>
                <plugin>
                    <groupId>org.apache.maven.plugins</groupId>
                    <artifactId>maven-install-plugin</artifactId>
                    <version>3.0.0-M1</version>
                </plugin>
                <plugin>
                    <groupId>org.apache.maven.plugins</groupId>
                    <artifactId>maven-jar-plugin</artifactId>
                    <version>3.2.0</version>
                </plugin>
                <plugin>
                    <groupId>org.apache.maven.plugins</groupId>
                    <artifactId>maven-javadoc-plugin</artifactId>
                    <version>3.2.0</version>
                </plugin>
                <plugin>
                    <groupId>org.apache.maven.plugins</groupId>
                    <artifactId>maven-resources-plugin</artifactId>
                    <version>3.1.0</version>
                </plugin>
                <plugin>
                    <groupId>org.apache.maven.plugins</groupId>
                    <artifactId>maven-site-plugin</artifactId>
                    <version>3.9.0</version>
                </plugin>
                <plugin>
                    <groupId>org.apache.maven.plugins</groupId>
                    <artifactId>maven-source-plugin</artifactId>
                    <version>3.2.1</version>
                </plugin>
                <plugin>
                    <groupId>org.apache.maven.plugins</groupId>
                    <artifactId>maven-surefire-plugin</artifactId>
                    <version>3.0.0-M4</version>
                </plugin>
                <plugin>
                    <groupId>org.apache.maven.plugins</groupId>
                    <artifactId>maven-surefire-report-plugin</artifactId>
                    <version>3.0.0-M4</version>
                </plugin>
                <plugin>
                    <groupId>org.apache.maven.plugins</groupId>
                    <artifactId>maven-war-plugin</artifactId>
                    <version>3.2.3</version>
                </plugin>
                <plugin>
                    <groupId>org.bsc.maven</groupId>
                    <artifactId>maven-processor-plugin</artifactId>
                    <version>3.3.3</version>
                </plugin>
                <plugin>
                    <groupId>org.codehaus.cargo</groupId>
                    <artifactId>cargo-maven2-plugin</artifactId>
                    <version>1.7.7</version>
                </plugin>
                <plugin>
                    <groupId>org.codehaus.gmaven</groupId>
                    <artifactId>groovy-maven-plugin</artifactId>
                    <version>2.1.1</version>
                </plugin>
                <plugin>
                    <groupId>org.codehaus.mojo</groupId>
                    <artifactId>build-helper-maven-plugin</artifactId>
                    <version>3.1.0</version>
                </plugin>
                <plugin>
                    <groupId>org.codehaus.mojo</groupId>
                    <artifactId>buildnumber-maven-plugin</artifactId>
                    <version>1.4</version>
                </plugin>
                <plugin>
                    <groupId>org.codehaus.mojo</groupId>
                    <artifactId>exec-maven-plugin</artifactId>
                    <version>1.6.0</version>
                </plugin>
                <plugin>
                    <groupId>org.codehaus.mojo</groupId>
                    <artifactId>sql-maven-plugin</artifactId>
                    <version>1.5</version>
                    <dependencies>
                        <dependency>
                            <groupId>${db.driver.groupId}</groupId>
                            <artifactId>${db.driver.artifactId}</artifactId>
                            <version>${db.driver.version}</version>
                        </dependency>
                    </dependencies>
                </plugin>
                <plugin>
                    <groupId>org.codehaus.mojo</groupId>
                    <artifactId>xml-maven-plugin</artifactId>
                    <version>1.0.2</version>
                </plugin>
                <plugin>
                    <groupId>org.commonjava.maven.plugins</groupId>
                    <artifactId>directory-maven-plugin</artifactId>
                    <version>0.3.1</version>
                </plugin>
                <!--This plugin (g:org.kuali.maven.plugins) is used instead typical org.codehaus.mojo:properties-maven-plugin:1.0.0
                    due bug: "Circular property definition" if expression like this is used in the Maven pom
                    "<server.testrunner.prefix>${modelname}/${modelname}_ejb/</server.testrunner.prefix>"
                    -->
                <plugin>
                    <groupId>org.kuali.maven.plugins</groupId>
                    <artifactId>properties-maven-plugin</artifactId>
                    <version>2.0.1</version>
                </plugin>
                <plugin>
                    <groupId>org.reficio</groupId>
                    <artifactId>p2-maven-plugin</artifactId>
                    <version>1.3.0</version>
                </plugin>
                <plugin>
                    <groupId>org.carlspring.maven</groupId>
                    <artifactId>derby-maven-plugin</artifactId>
                    <version>1.10</version>
                    <dependencies>
                        <dependency>
                            <groupId>org.apache.derby</groupId>
                            <artifactId>derby</artifactId>
                            <version>${derby.version}</version>
                        </dependency>
                        <dependency>
                            <groupId>org.apache.derby</groupId>
                            <artifactId>derbyclient</artifactId>
                            <version>${derby.version}</version>
                        </dependency>
                        <dependency>
                            <groupId>org.apache.derby</groupId>
                            <artifactId>derbynet</artifactId>
                            <version>${derby.version}</version>
                        </dependency>
                    </dependencies>
                </plugin>
                <plugin>
                    <groupId>org.apache.maven.plugins</groupId>
                    <artifactId>maven-checkstyle-plugin</artifactId>
                    <version>3.1.1</version>
                    <configuration>
                        <checkstyleRules>
                            <module name="Checker">
                                <module name="FileTabCharacter">
                                    <property name="eachLine" value="true" />
                                </module>
                            </module>
                        </checkstyleRules>
                    </configuration>
                </plugin>
            </plugins>
        </pluginManagement>

        <plugins>
            <!--Minimal JDK version-->
            <plugin>
                <groupId>org.apache.maven.plugins</groupId>
                <artifactId>maven-compiler-plugin</artifactId>
                <configuration>
                    <source>1.8</source>
                    <target>1.8</target>
                </configuration>
            </plugin>
            <plugin>
                <groupId>org.commonjava.maven.plugins</groupId>
                <artifactId>directory-maven-plugin</artifactId>
                <executions>
                    <execution>
                        <id>find-project-root</id>
                        <phase>validate</phase>
                        <goals>
                            <goal>highest-basedir</goal>
                        </goals>
                        <configuration>
                            <property>project.root.location</property>
                        </configuration>
                    </execution>
                </executions>
            </plugin>
            <plugin>
                <groupId>org.codehaus.mojo</groupId>
                <artifactId>build-helper-maven-plugin</artifactId>
                <executions>
                    <execution>
                        <id>add-integration-test-sources</id>
                        <!--<phase>generate-resources</phase>-->
                        <goals>
                            <goal>add-test-source</goal>
                        </goals>
                        <configuration>
                            <sources>
                                <source>${integration.test.sources.directory}</source>
                            </sources>
                        </configuration>
                    </execution>
                    <execution>
                        <id>add-integration-test-resources</id>
                        <!--<phase>generate-resources</phase>-->
                        <goals>
                            <goal>add-test-resource</goal>
                        </goals>
                        <configuration>
                            <resources>
                                <resource>
                                    <directory>${integration.test.resources.directory}</directory>
                                </resource>
                            </resources>
                        </configuration>
                    </execution>
                    <execution>
                        <id>add-legal-resource</id>
                        <!--<phase>generate-resources</phase>-->
                        <goals>
                            <goal>add-resource</goal>
                        </goals>
                        <configuration>
                            <resources>
                                <resource>
                                    <directory>${project.root.location}</directory>
                                    <includes>${common.licenceFiles}</includes>
                                </resource>
                            </resources>
                        </configuration>
                    </execution>
                </executions>
            </plugin>
            <!--Load maven test properties from file-->
            <plugin>
                <!--This plugin (g:org.kuali.maven.plugins) is used instead typical org.codehaus.mojo:properties-maven-plugin:1.0.0
                    due bug: "Circular property definition" if expression like this is used in the Maven pom
                    "<server.testrunner.prefix>${modelname}/${modelname}_ejb/</server.testrunner.prefix>"
                    -->
                <groupId>org.kuali.maven.plugins</groupId>
                <artifactId>properties-maven-plugin</artifactId>
                <executions>
                    <execution>
                        <id>read-db-jee-properties</id>
                        <phase>initialize</phase>
                        <goals>
                            <goal>read-project-properties</goal>
                        </goals>
                        <configuration>
                            <locations>
                                <location>${test.properties.file}</location>
                                <location>${testjee.properties.file}</location>
                            </locations>
                        </configuration>
                    </execution>
                </executions>
            </plugin>
            <!--Generate OSGi bundle/manifest-->
            <plugin>
                <groupId>org.apache.felix</groupId>
                <artifactId>maven-bundle-plugin</artifactId>
                <configuration>
                    <niceManifest>true</niceManifest>
                    <instructions>
                         <_noextraheaders>true</_noextraheaders>
                        <Automatic-Module-Name>${project.artifactId}</Automatic-Module-Name>
                        <HK2-Bundle-Name>${project.groupId}:${project.artifactId}</HK2-Bundle-Name>
                    </instructions>
                </configuration>
                <executions>
                    <execution>
                        <id>bundle-manifest</id>
                        <goals>
                            <goal>manifest</goal>
                        </goals>
                    </execution>
                </executions>
            </plugin>
            <!--Enforce certain Maven version-->
            <plugin>
                <groupId>org.apache.maven.plugins</groupId>
                <artifactId>maven-enforcer-plugin</artifactId>
                <version>3.0.0-M2</version>
                <executions>
                    <execution>
                        <id>enforce-maven</id>
                        <goals>
                            <goal>enforce</goal>
                        </goals>
                        <configuration>
                            <rules>
                                <requireMavenVersion>
                                    <version>3.5.0</version>
                                </requireMavenVersion>
                            </rules>
                        </configuration>
                    </execution>
                </executions>
            </plugin>
            <!--Create jar file with classes and manifest with OSGi entries-->
            <plugin>
                <groupId>org.apache.maven.plugins</groupId>
                <artifactId>maven-jar-plugin</artifactId>
                <configuration>
                    <archive>
                        <manifestFile>${project.build.outputDirectory}/META-INF/MANIFEST.MF</manifestFile>
                    </archive>
                </configuration>
            </plugin>
            <!--Create jar file with source files and manifest with OSGi entries-->
            <plugin>
                <groupId>org.apache.maven.plugins</groupId>
                <artifactId>maven-source-plugin</artifactId>
                <executions>
                    <execution>
                        <id>attach-sources</id>
                        <phase>prepare-package</phase>
                        <goals>
                            <goal>jar-no-fork</goal>
                        </goals>
                        <configuration>
                            <archive>
                                <manifestEntries>
                                    <Bundle-ManifestVersion>2</Bundle-ManifestVersion>
                                    <Bundle-Name>${project.name} Source</Bundle-Name>
                                    <Bundle-SymbolicName>${project.artifactId}.source</Bundle-SymbolicName>
                                    <Bundle-Vendor>${project.organization.name}</Bundle-Vendor>
                                    <Bundle-Version>${bundle.version}</Bundle-Version>
                                    <Eclipse-SourceBundle>${project.artifactId};version="${bundle.version}"</Eclipse-SourceBundle>
                                </manifestEntries>
                            </archive>
                        </configuration>
                    </execution>
                    <execution>
                        <id>attach-test-sources</id>
                        <phase>prepare-package</phase>
                        <goals>
                            <goal>test-jar-no-fork</goal>
                        </goals>
                        <configuration>
                            <archive>
                                <manifestEntries>
                                    <Bundle-ManifestVersion>2</Bundle-ManifestVersion>
                                    <Bundle-Name>${project.name} Test Source</Bundle-Name>
                                    <Bundle-SymbolicName>${project.artifactId}.test.source</Bundle-SymbolicName>
                                    <Bundle-Vendor>${project.organization.name}</Bundle-Vendor>
                                    <Bundle-Version>${bundle.version}</Bundle-Version>
                                    <Eclipse-SourceBundle>${project.artifactId};version="${bundle.version}"</Eclipse-SourceBundle>
                                </manifestEntries>
                            </archive>
                        </configuration>
                    </execution>
                </executions>
            </plugin>
            <plugin>
                <groupId>org.codehaus.mojo</groupId>
                <artifactId>sql-maven-plugin</artifactId>
                <!-- common configuration shared by all executions -->
                <configuration>
                    <driver>${db.driver}</driver>
                    <url>${db.url}</url>
                    <username>${db.user}</username>
                    <password>${db.pwd}</password>
                </configuration>
            </plugin>
            <plugin>
                <groupId>org.carlspring.maven</groupId>
                <artifactId>derby-maven-plugin</artifactId>
                <configuration>
                    <derbyHome>${project.build.directory}/derby</derbyHome>
                    <username>${db.user}</username>
                    <password>${db.pwd}</password>
                    <driver>${db.driver}</driver>
                    <connectionURL>${db.url}</connectionURL>
                    <!--Log SQL statements.-->
                    <!--<debugStatements>true</debugStatements>-->
                    <skip>${test.skip.in-memory.db}</skip>
                </configuration>
            </plugin>
            <plugin>
                <groupId>org.apache.maven.plugins</groupId>
                <artifactId>maven-surefire-report-plugin</artifactId>
                <configuration>
                    <linkXRef>false</linkXRef>
                </configuration>
                <executions>
                    <execution>
                        <id>generate-surefire-html-report</id>
                        <phase>test</phase>
                        <goals>
                            <goal>report-only</goal>
                        </goals>
                        <configuration>
                            <outputDirectory>${project.build.directory}/surefire-reports</outputDirectory>
                        </configuration>
                    </execution>
                    <execution>
                        <id>generate-failsafe-html-report</id>
                        <phase>post-integration-test</phase>
                        <goals>
                            <goal>failsafe-report-only</goal>
                        </goals>
                        <configuration>
                            <outputDirectory>${project.build.directory}/failsafe-reports</outputDirectory>
                        </configuration>
                    </execution>
                    <execution>
                        <id>generate-test-summary-html-report</id>
                        <phase>post-integration-test</phase>
                        <goals>
                            <goal>failsafe-report-only</goal>
                        </goals>
                        <configuration>
                            <reportsDirectories>
                                <reportsDirectory>${project.build.directory}/surefire-reports</reportsDirectory>
                                <reportsDirectory>${project.build.directory}/failsafe-reports</reportsDirectory>
                            </reportsDirectories>
                            <outputDirectory>${project.build.directory}/${project.build.testReports.subdirectory}</outputDirectory>
                            <outputName>${project.build.testReports.summaryFile}</outputName>
                            <title>${project.name} - Test Summary (more details on ${env.BUILD_URL} )</title>
                        </configuration>
                    </execution>
                </executions>
            </plugin>
            <plugin>
                <groupId>org.apache.maven.plugins</groupId>
                <artifactId>maven-javadoc-plugin</artifactId>
                <configuration>
                    <source>8</source>
                </configuration>
            </plugin>
            <plugin>
                <groupId>org.apache.maven.plugins</groupId>
                <artifactId>maven-checkstyle-plugin</artifactId>
                <executions>
                    <execution>
                        <id>checkstyle</id>
                        <phase>validate</phase>
                        <goals>
                            <goal>check</goal>
                        </goals>
                    </execution>
                </executions>
            </plugin>
        </plugins>
    </build>

    <profiles>
        <!--Testing database profiles-->
        <!--TODO simplify properties part db.driver.XXXX to load it from file-->
        <profile>
            <id>derby</id>
            <activation>
                <activeByDefault>true</activeByDefault>
            </activation>
            <properties>
                <test.properties.file>${user.home}/${test.derby.properties.file}</test.properties.file>
                <test.properties.fileName>${test.derby.properties.file}</test.properties.fileName>
                <test.database>derby</test.database>
                <!--Used by sql-maven-plugin-->
                <db.driver.groupId>org.apache.derby</db.driver.groupId>
                <db.driver.artifactId>derbyclient</db.driver.artifactId>
                <db.driver.version>${derby.version}</db.driver.version>
            </properties>
        </profile>
        <profile>
            <id>mysql</id>
            <properties>
                <test.properties.file>${user.home}/${test.mysql.properties.file}</test.properties.file>
                <test.properties.fileName>${test.mysql.properties.file}</test.properties.fileName>
                <!--Used by sql-maven-plugin-->
                <db.driver.groupId>mysql</db.driver.groupId>
                <db.driver.artifactId>mysql-connector-java</db.driver.artifactId>
                <db.driver.version>${mysql.version}</db.driver.version>
                <test.skip.in-memory.db>true</test.skip.in-memory.db>
            </properties>
        </profile>
        <profile>
            <id>mssql</id>
            <properties>
                <test.properties.file>${user.home}/${test.mssql.properties.file}</test.properties.file>
                <test.properties.fileName>${test.mssql.properties.file}</test.properties.fileName>
                <!--Used by sql-maven-plugin-->
                <db.driver.groupId>com.microsoft.sqlserver</db.driver.groupId>
                <db.driver.artifactId>mssql-jdbc</db.driver.artifactId>
                <db.driver.version>${mssql.version}</db.driver.version>
                <test.skip.in-memory.db>true</test.skip.in-memory.db>
            </properties>
        </profile>
        <profile>
            <id>pgsql</id>
            <properties>
                <test.properties.file>${user.home}/${test.pgsql.properties.file}</test.properties.file>
                <test.properties.fileName>${test.pgsql.properties.file}</test.properties.fileName>
                <!--Used by sql-maven-plugin-->
                <db.driver.groupId>org.postgresql</db.driver.groupId>
                <db.driver.artifactId>postgresql</db.driver.artifactId>
                <db.driver.version>${pgsql.version}</db.driver.version>
                <test.skip.in-memory.db>true</test.skip.in-memory.db>
            </properties>
        </profile>
        <profile>
            <id>oracle</id>
            <properties>
                <test.properties.file>${user.home}/${test.oracle.properties.file}</test.properties.file>
                <test.properties.fileName>${test.oracle.properties.file}</test.properties.fileName>
                <!--Used by sql-maven-plugin-->
                <db.driver.groupId>com.oracle.ojdbc</db.driver.groupId>
                <db.driver.artifactId>ojdbc8</db.driver.artifactId>
                <db.driver.version>${oracle.jdbc.version}</db.driver.version>
                <test.skip.in-memory.db>true</test.skip.in-memory.db>
            </properties>
        </profile>
        <!--TODO simplify properties part jee.client.XXXX to load it from file-->
        <!--Testing JEE server profiles WildFly, GlassFish, Weblogic-->
        <profile>
            <id>wildfly</id>
            <activation>
                <activeByDefault>true</activeByDefault>
            </activation>
            <properties>
                <testjee.properties.file>${user.home}/${testjee.wildfly.properties.file}</testjee.properties.file>
                <testjee.properties.fileName>${testjee.wildfly.properties.file}</testjee.properties.fileName>
                <jee.client.groupId>org.wildfly</jee.client.groupId>
                <jee.client.artifactId>wildfly-ejb-client-bom</jee.client.artifactId>
                <jee.client.version>${wildfly.version}</jee.client.version>
                <jee.client.type>pom</jee.client.type>
                <!--Download properties-->
                <installation.url>https://download.jboss.org/wildfly/18.0.0.Final/wildfly-18.0.0.Final.zip</installation.url>
                <installation.checksum.md5>8e4d435bb5d6fe466b478dc49d34bf27</installation.checksum.md5>
            </properties>
        </profile>
        <profile>
            <id>glassfish</id>
            <properties>
                <testjee.properties.file>${user.home}/${testjee.glassfish.properties.file}</testjee.properties.file>
                <testjee.properties.fileName>${testjee.glassfish.properties.file}</testjee.properties.fileName>
                <jee.client.groupId>org.glassfish.main.appclient</jee.client.groupId>
                <jee.client.artifactId>gf-client</jee.client.artifactId>
                <jee.client.version>${glassfish.version}</jee.client.version>
                <jee.client.type>jar</jee.client.type>
                <skip.glassfish.configuration>false</skip.glassfish.configuration>
                <!--Download properties-->
                <installation.url>https://repo1.maven.org/maven2/org/glassfish/main/distributions/glassfish/5.1.0/glassfish-5.1.0.zip</installation.url>
                <installation.checksum.md5>2ed2d211fd56e270f3daf8e2b5e01e30</installation.checksum.md5>
            </properties>
        </profile>
        <profile>
            <id>weblogic</id>
            <properties>
                <testjee.properties.file>${user.home}/${testjee.weblogic.properties.file}</testjee.properties.file>
                <testjee.properties.fileName>${testjee.weblogic.properties.file}</testjee.properties.fileName>
                <jee.client.groupId>com.oracle.weblogic</jee.client.groupId>
                <jee.client.artifactId>wlthint3client</jee.client.artifactId>
                <jee.client.version>${weblogic.version}</jee.client.version>
                <jee.client.type>jar</jee.client.type>
            </properties>
        </profile>
        <!--Activate perfomance tests module-->
        <profile>
            <id>test-performance</id>
            <modules>
                <!--Performance Tests module module-->
                <module>performance/eclipselink.perf.test</module>
            </modules>
        </profile>
        <!--INTERNAL - Test properties fallback. Expects, that mvn command is executed from project root directory.-->
        <profile>
            <id>test-properties-fallback</id>
            <activation>
                <file>
                    <missing>${test.properties.file}</missing>
                </file>
            </activation>
            <properties>
                <test.properties.file>${test.properties.default.directory}/${test.properties.fileName}</test.properties.file>
            </properties>
        </profile>
        <profile>
            <id>test-jee-properties-fallback</id>
            <activation>
                <file>
                    <missing>${testjee.properties.file}</missing>
                </file>
            </activation>
            <properties>
                <testjee.properties.file>${test.properties.default.directory}/${testjee.properties.fileName}</testjee.properties.file>
            </properties>
        </profile>
        <!--INTERNAL - Don't start In-Memory DB in case of -DskipTests switch-->
        <profile>
            <id>test-skip-check</id>
            <activation>
                <property>
                    <name>skipTests</name>
                    <value>true</value>
                </property>
            </activation>
            <properties>
                <test.skip.in-memory.db>true</test.skip.in-memory.db>
            </properties>
        </profile>
        <profile>
            <id>coding-standards</id>
            <properties>
                <copyright.exclude>etc/copyright-exclude</copyright.exclude>
                <copyright.ignoreyear>false</copyright.ignoreyear>
                <copyright.scmonly>true</copyright.scmonly>
                <copyright.template>etc/copyright.txt</copyright.template>
                <copyright.update>false</copyright.update>
            </properties>
            <build>
                <pluginManagement>
                    <plugins>
                        <plugin>
                            <groupId>org.glassfish.copyright</groupId>
                            <artifactId>glassfish-copyright-maven-plugin</artifactId>
                            <version>2.3</version>
                            <configuration>
                                <templateFile>${copyright.template}</templateFile>
                                <excludeFile>${copyright.exclude}</excludeFile>
                                <!-- skip files not under SCM-->
                                <scmOnly>${copyright.scmonly}</scmOnly>
                                <!-- for use with repair -->
                                <update>${copyright.update}</update>
                                <!-- check that year is correct -->
                                <ignoreYear>${copyright.ignoreyear}</ignoreYear>
                            </configuration>
                        </plugin>
                    </plugins>
                </pluginManagement>
                <plugins>
                    <plugin>
                        <groupId>org.glassfish.copyright</groupId>
                        <artifactId>glassfish-copyright-maven-plugin</artifactId>
                        <executions>
                            <execution>
                                <id>cp-check</id>
                                <goals>
                                    <!-- Note: this takes ~2 hours -->
                                    <goal>copyright</goal>
                                </goals>
                            </execution>
                        </executions>
                    </plugin>
                </plugins>
            </build>
        </profile>
        <profile>
            <id>coverage</id>
            <build>
                <pluginManagement>
                    <plugins>
                        <plugin>
                            <groupId>org.jacoco</groupId>
                            <artifactId>jacoco-maven-plugin</artifactId>
                            <version>0.8.5</version>
                        </plugin>
                    </plugins>
                </pluginManagement>
                <plugins>
                    <plugin>
                        <groupId>org.jacoco</groupId>
                        <artifactId>jacoco-maven-plugin</artifactId>
                        <executions>
                            <execution>
                                <id>jacoco-prepare-agent</id>
                                <phase>process-test-resources</phase>
                                <goals>
                                    <goal>prepare-agent</goal>
                                </goals>
                            </execution>
                            <execution>
                                <id>jacoco-default-report</id>
                                <goals>
                                    <goal>report</goal>
                                </goals>
                            </execution>
                        </executions>
                    </plugin>
                </plugins>
            </build>
        </profile>
        <profile>
            <id>no-deploy</id>
            <activation>
                <property>
                    <name>!deploy</name>
                </property>
            </activation>
            <modules>
                <!--Helper parent pom for server side test modules-->
                <module>pom_test_server.xml</module>
                <module>foundation/org.eclipse.persistence.core.test.framework</module>
                <module>foundation/eclipselink.core.test</module>
                <module>jpa/org.eclipse.persistence.jpa.test.framework</module>
                <module>sdo/eclipselink.sdo.test.server</module>

                <!--JPA test modules-->
                <!--JPA test module (JSE, JEE tests)-->
                <module>jpa/eclipselink.jpa.test</module>
                <!--JPA NoSQL test module-->
                <module>jpa/eclipselink.jpa.nosql.test</module>
                <!--JPA JSE test module-->
                <module>jpa/eclipselink.jpa.test.jse</module>
                <!--JPA JAXRS test module-->
                <!--TODO FIXIT Doesn't work well. Temporary disabled.
                <module>jpa/eclipselink.jaxrs.test</module>
                -->
                <!--JPA Spring test module-->
                <module>jpa/eclipselink.jpa.spring.test</module>
                <!--JPA WDF test module-->
                <module>jpa/eclipselink.jpa.wdf.test</module>
                <!--JPA JPA-RS test module-->
                <!--TODO FIXIT Doesn't work well. Temporary disabled.
                <module>jpa/eclipselink.jpars.test</module>
                -->

                <!-- Oracle DB specific tests -->
                <module>foundation/org.eclipse.persistence.oracle.test</module>
                <!--TODO uncomment after sdoapi dependency resolution-->
                <!--<module>foundation/eclipselink.extension.oracle.spatial.test</module>-->
                <!--JPA test module-->
                <!--TODO uncomment after sdoapi dependency resolution-->
                <!--<module>jpa/eclipselink.jpa.oracle.test</module>-->
                <!--DBWS Oracle Test module module-->
                <module>dbws/eclipselink.dbws.test.oracle</module>
                <!--DBWS Builder Oracle Test modules-->
                <module>utils/eclipselink.dbws.builder.test.oracle</module>
                <module>utils/eclipselink.dbws.builder.test.oracle.server</module>

                <module>utils/eclipselink.utils.sigcompare</module>
            </modules>
        </profile>
    </profiles>

</project><|MERGE_RESOLUTION|>--- conflicted
+++ resolved
@@ -42,21 +42,6 @@
         <url>http://www.eclipse.org/eclipselink</url>
     </organization>
 
-<<<<<<< HEAD
-    <repositories>
-        <repository>
-            <id>sonatype-nexus-staging</id>
-            <name>Sonatype Nexus Staging</name>
-            <url>${sonatypeOssDistMgmtStagingUrl}</url>
-            <releases>
-                <enabled>true</enabled>
-            </releases>
-            <snapshots>
-                <enabled>false</enabled>
-            </snapshots>
-        </repository>
-    </repositories>
-=======
     <inceptionYear>2007</inceptionYear>
     <url>http://www.eclipse.org/eclipselink</url>
 
@@ -94,7 +79,20 @@
             <archive>https://dev.eclipse.org/mhonarc/lists/eclipselink-dev/</archive>
         </mailingList>
     </mailingLists>
->>>>>>> 2c03163c
+
+    <repositories>
+        <repository>
+            <id>sonatype-nexus-staging</id>
+            <name>Sonatype Nexus Staging</name>
+            <url>${sonatypeOssDistMgmtStagingUrl}</url>
+            <releases>
+                <enabled>true</enabled>
+            </releases>
+            <snapshots>
+                <enabled>false</enabled>
+            </snapshots>
+        </repository>
+    </repositories>
 
     <properties>
         <sonatypeOssDistMgmtNexusUrl>https://jakarta.oss.sonatype.org</sonatypeOssDistMgmtNexusUrl>
